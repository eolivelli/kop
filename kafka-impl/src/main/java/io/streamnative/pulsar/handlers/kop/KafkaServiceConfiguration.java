--- conflicted
+++ resolved
@@ -409,7 +409,6 @@
 
     @FieldContext(
             category = CATEGORY_KOP,
-<<<<<<< HEAD
             doc = "Start the Schema Registry service."
     )
     private boolean kopSchemaRegistryEnable = false;
@@ -437,13 +436,14 @@
             doc = "Enable TLS on the KOP Proxy Schema Registry."
     )
     private boolean kopSchemaRegistryProxyEnableTls = false;
-=======
+
+    @FieldContext(
+            category = CATEGORY_KOP,
             doc = "KOP server compression type. Only used for entryFormat=mixed_kafka. If it's not set to none, "
                     + "the client messages will be used compression type which configured in here.\n"
                     + "The supported compression types are: [\"none\", \"gzip\", \"snappy\", \"lz4\"]"
     )
     private String kafkaCompressionType = "none";
->>>>>>> 757a8007
 
     private String checkAdvertisedListeners(String advertisedListeners) {
         StringBuilder listenersReBuilder = new StringBuilder();

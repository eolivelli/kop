/**
 * Licensed under the Apache License, Version 2.0 (the "License");
 * you may not use this file except in compliance with the License.
 * You may obtain a copy of the License at
 *
 *     http://www.apache.org/licenses/LICENSE-2.0
 *
 * Unless required by applicable law or agreed to in writing, software
 * distributed under the License is distributed on an "AS IS" BASIS,
 * WITHOUT WARRANTIES OR CONDITIONS OF ANY KIND, either express or implied.
 * See the License for the specific language governing permissions and
 * limitations under the License.
 */
package io.streamnative.pulsar.handlers.kop.security;

import static com.google.common.base.Preconditions.checkArgument;
import static org.apache.kafka.common.protocol.ApiKeys.API_VERSIONS;

import com.google.common.annotations.VisibleForTesting;
import io.netty.buffer.ByteBuf;
import io.netty.buffer.Unpooled;
import io.netty.channel.ChannelHandlerContext;
import io.streamnative.pulsar.handlers.kop.KafkaServiceConfiguration;
import java.nio.ByteBuffer;
import java.util.Collections;
import java.util.HashMap;
import java.util.Map;
import java.util.Properties;
import java.util.Set;
import java.util.function.BiConsumer;
import java.util.function.Function;
import javax.security.auth.login.AppConfigurationEntry;
import javax.security.sasl.SaslException;
import javax.security.sasl.SaslServer;
import lombok.Getter;
import lombok.NonNull;
import lombok.extern.slf4j.Slf4j;
import org.apache.bookkeeper.util.MathUtils;
import org.apache.kafka.common.errors.AuthenticationException;
import org.apache.kafka.common.errors.IllegalSaslStateException;
import org.apache.kafka.common.protocol.ApiKeys;
import org.apache.kafka.common.protocol.Errors;
import org.apache.kafka.common.protocol.types.Struct;
import org.apache.kafka.common.requests.AbstractRequest;
import org.apache.kafka.common.requests.AbstractResponse;
import org.apache.kafka.common.requests.ApiVersionsRequest;
import org.apache.kafka.common.requests.ApiVersionsResponse;
import org.apache.kafka.common.requests.RequestHeader;
import org.apache.kafka.common.requests.ResponseUtils;
import org.apache.kafka.common.requests.SaslAuthenticateRequest;
import org.apache.kafka.common.requests.SaslAuthenticateResponse;
import org.apache.kafka.common.requests.SaslHandshakeRequest;
import org.apache.kafka.common.requests.SaslHandshakeResponse;
import org.apache.kafka.common.security.auth.AuthenticateCallbackHandler;
import org.apache.kafka.common.security.oauthbearer.OAuthBearerLoginModule;
import org.apache.kafka.common.security.oauthbearer.internals.OAuthBearerSaslServer;
import org.apache.kafka.common.security.oauthbearer.internals.unsecured.OAuthBearerUnsecuredValidatorCallbackHandler;
import org.apache.kafka.common.utils.Utils;
import org.apache.pulsar.broker.PulsarServerException;
import org.apache.pulsar.broker.PulsarService;
import org.apache.pulsar.broker.authentication.AuthenticationService;
import org.apache.pulsar.client.admin.PulsarAdmin;

/**
 * The SASL authenticator.
 */
@Slf4j
public class SaslAuthenticator {

    public static final String USER_NAME_PROP = "username";

    private static final ByteBuffer EMPTY_BUFFER = ByteBuffer.allocate(0);

    @Getter
    private static volatile AuthenticationService authenticationService = null;

    private final PulsarAdmin admin;
    private final Set<String> allowedMechanisms;
    private final Set<String> proxyRoles;
    private final AuthenticateCallbackHandler oauth2CallbackHandler;
    private State state = State.HANDSHAKE_OR_VERSIONS_REQUEST;
    private SaslServer saslServer;
    private Session session;
    private boolean enableKafkaSaslAuthenticateHeaders;
    private ByteBuf authenticationFailureResponse = null;
    private ChannelHandlerContext ctx = null;

    private enum State {
        HANDSHAKE_OR_VERSIONS_REQUEST,
        HANDSHAKE_REQUEST,
        AUTHENTICATE,
        COMPLETE
    }

    /**
     * The exception to indicate that the authenticator's state is illegal when processing some requests.
     */
    public static class IllegalStateException extends AuthenticationException {

        public IllegalStateException(String msg, State actualState, State expectedState) {
            super(msg + " actual state: " + actualState + " expected state: " + expectedState);
        }
    }

    /**
     * The exception to indicate that the client provided mechanism is not supported.
     */
    public static class UnsupportedSaslMechanismException extends AuthenticationException {

        public UnsupportedSaslMechanismException(String mechanism) {
            super("SASL mechanism '" + mechanism + "' requested by client is not supported");
        }
    }

    /**
     * Build a {@link ByteBuf} response on authenticate failure. The actual response is sent out when
     * {@link #sendAuthenticationFailureResponse()} is called.
     */
    private void buildResponseOnAuthenticateFailure(RequestHeader header,
                                                    AbstractRequest request,
                                                    AbstractResponse abstractResponse,
                                                    Exception e) {
        this.authenticationFailureResponse = buildKafkaResponse(header, request, abstractResponse, e);
    }

    /**
     * Send any authentication failure response that may have been previously built.
     */
    public void sendAuthenticationFailureResponse() {
        if (authenticationFailureResponse == null) {
            return;
        }
        this.sendKafkaResponse(authenticationFailureResponse);
        authenticationFailureResponse = null;
    }

    private static void setCurrentAuthenticationService(AuthenticationService authenticationService) {
        if (SaslAuthenticator.authenticationService == null) {
            SaslAuthenticator.authenticationService = authenticationService;
        }
    }

    public SaslAuthenticator(PulsarService pulsarService,
                             Set<String> allowedMechanisms,
                             KafkaServiceConfiguration config) throws PulsarServerException {
        setCurrentAuthenticationService(pulsarService.getBrokerService().getAuthenticationService());
        this.admin = pulsarService.getAdminClient();
        this.allowedMechanisms = allowedMechanisms;
        this.proxyRoles = config.getProxyRoles();
        this.oauth2CallbackHandler = allowedMechanisms.contains(OAuthBearerLoginModule.OAUTHBEARER_MECHANISM)
                ? createOauth2CallbackHandler(config) : null;
        this.enableKafkaSaslAuthenticateHeaders = false;
    }

    /**
     * Used by external usages like KOP Proxy.
     * @param admin
     * @param authenticationService
     * @param allowedMechanisms
     * @param config
     * @throws PulsarServerException
     */
    public SaslAuthenticator(PulsarAdmin admin,
                             AuthenticationService authenticationService,
                             Set<String> allowedMechanisms,
                             KafkaServiceConfiguration config) throws PulsarServerException {
        setCurrentAuthenticationService(authenticationService);
        this.proxyRoles = config.getProxyRoles();
        this.admin = admin;
        this.allowedMechanisms = allowedMechanisms;
        this.oauth2CallbackHandler = allowedMechanisms.contains(OAuthBearerLoginModule.OAUTHBEARER_MECHANISM)
                ? createOauth2CallbackHandler(config) : null;
        this.enableKafkaSaslAuthenticateHeaders = false;
    }

    public void authenticate(ChannelHandlerContext ctx,
                             ByteBuf requestBuf,
                             BiConsumer<Long, Throwable> registerRequestParseLatency,
                             BiConsumer<String, Long> registerRequestLatency,
                             Function<Session, Boolean> tenantAccessValidationFunction)
            throws AuthenticationException {
        checkArgument(requestBuf.readableBytes() > 0);
        log.info("Authenticate {} {} {}", ctx, saslServer, state);

        this.ctx = ctx;
        if (saslServer != null && saslServer.isComplete()) {
            setState(State.COMPLETE);
            return;
        }
        switch (state) {
            case HANDSHAKE_OR_VERSIONS_REQUEST:
            case HANDSHAKE_REQUEST:
                handleKafkaRequest(ctx, requestBuf, registerRequestParseLatency, registerRequestLatency);
                break;
            case AUTHENTICATE:
                handleSaslToken(ctx, requestBuf, registerRequestParseLatency, registerRequestLatency,
                                                                            tenantAccessValidationFunction);
                if (saslServer.isComplete()) {
                    setState(State.COMPLETE);
                }
                break;
            default:
                break;
        }
    }

    public boolean complete() {
        return state == State.COMPLETE;
    }

    public Session session() {
        if (this.saslServer != null && complete()) {
            return this.session;
        }
        return null;
    }


    public void reset() {
        state = State.HANDSHAKE_OR_VERSIONS_REQUEST;
        if (saslServer != null) {
            try {
                saslServer.dispose();
            } catch (SaslException ignored) {
            }
            saslServer = null;
        }
    }

    private void setState(State state) {
        this.state = state;
        if (log.isDebugEnabled()) {
            log.debug("Set SaslAuthenticator's state to {}", state);
        }
    }

    private @NonNull AuthenticateCallbackHandler createOauth2CallbackHandler(
            @NonNull final KafkaServiceConfiguration config) {
        AuthenticateCallbackHandler handler;
        if (config.getKopOauth2AuthenticateCallbackHandler() != null) {
            final String className = config.getKopOauth2AuthenticateCallbackHandler();
            try {
                Class<?> clazz = Class.forName(className);
                handler = (AuthenticateCallbackHandler) clazz.newInstance();
            } catch (ClassNotFoundException e) {
                throw new RuntimeException("Failed to load class " + className + ": " + e.getMessage());
            } catch (IllegalAccessException | InstantiationException e) {
                throw new RuntimeException("Failed to create new instance of " + className + ": " + e.getMessage());
            } catch (ClassCastException e) {
                throw new RuntimeException("Failed to cast " + className + ": " + e.getMessage());
            }
        } else {
            handler = new OAuthBearerUnsecuredValidatorCallbackHandler();
        }

        final Properties props = config.getKopOauth2Properties();
        final Map<String, String> oauth2Configs = new HashMap<>();
        props.forEach((key, value) -> oauth2Configs.put(key.toString(), value.toString()));
        final AppConfigurationEntry appConfigurationEntry = new AppConfigurationEntry(
                "org.apache.kafka.common.security.oauthbearer.OAuthBearerLoginModule",
                AppConfigurationEntry.LoginModuleControlFlag.REQUIRED,
                oauth2Configs);
        handler.configure(null, OAuthBearerLoginModule.OAUTHBEARER_MECHANISM,
                Collections.singletonList(appConfigurationEntry));
        return handler;
    }

    private void createSaslServer(final String mechanism) throws AuthenticationException {
        // TODO: support more mechanisms, see https://github.com/streamnative/kop/issues/235
        if (mechanism.equals(PlainSaslServer.PLAIN_MECHANISM)) {
            saslServer = new PlainSaslServer(authenticationService, admin, proxyRoles);
        } else if (mechanism.equals(OAuthBearerLoginModule.OAUTHBEARER_MECHANISM)) {
            if (this.oauth2CallbackHandler == null) {
                throw new IllegalArgumentException("No OAuth2CallbackHandler found when mechanism is "
                        + OAuthBearerLoginModule.OAUTHBEARER_MECHANISM);
            }
            saslServer = new OAuthBearerSaslServer(oauth2CallbackHandler);
        } else {
            throw new AuthenticationException("KoP doesn't support '" + mechanism + "' mechanism");
        }
    }

    private static boolean isUnsupportedApiVersionsRequest(RequestHeader header) {
        return header.apiKey() == API_VERSIONS && !API_VERSIONS.isVersionSupported(header.apiVersion());
    }

    private AbstractRequest parseRequest(RequestHeader header, ByteBuffer nioBuffer) {
        if (isUnsupportedApiVersionsRequest(header)) {
            return new ApiVersionsRequest((short) 0, header.apiVersion());
        } else {
            ApiKeys apiKey = header.apiKey();
            short apiVersion = header.apiVersion();
            Struct struct = apiKey.parseRequest(apiVersion, nioBuffer);
            return AbstractRequest.parseRequest(apiKey, apiVersion, struct);
        }

    }

    // Parsing request, for here, only support ApiVersions and SaslHandshake request
    private void handleKafkaRequest(ChannelHandlerContext ctx,
                                    ByteBuf requestBuf,
                                    BiConsumer<Long, Throwable> registerRequestParseLatency,
                                    BiConsumer<String, Long> registerRequestLatency)
            throws AuthenticationException {
        final long beforeParseTime = MathUtils.nowInNano();
        ByteBuffer nioBuffer = requestBuf.nioBuffer();
        RequestHeader header = RequestHeader.parse(nioBuffer);
        ApiKeys apiKey = header.apiKey();

        AbstractRequest body = parseRequest(header, nioBuffer);
        registerRequestParseLatency.accept(beforeParseTime, null);

        // Raise an error prior to parsing if the api cannot be handled at this layer. This avoids
        // unnecessary exposure to some of the more complex schema types.
        if (apiKey != ApiKeys.API_VERSIONS && apiKey != ApiKeys.SASL_HANDSHAKE) {
            throw new AuthenticationException(
                    "Unexpected Kafka request of type " + apiKey + " during SASL handshake.");
        }

        if (log.isDebugEnabled()) {
            log.debug("Handling Kafka request header {}, body {}", header, body);
        }

        final long startProcessRequestTime = MathUtils.nowInNano();
        if (apiKey == ApiKeys.API_VERSIONS) {
            handleApiVersionsRequest(ctx,
                    header,
                    (ApiVersionsRequest) body,
                    startProcessRequestTime,
                    registerRequestLatency);
        } else {
            String clientMechanism = handleHandshakeRequest(ctx,
                    header,
                    (SaslHandshakeRequest) body,
                    startProcessRequestTime,
                    registerRequestLatency);
            try {
                createSaslServer(clientMechanism);
            } catch (AuthenticationException e) {
                this.authenticationFailureResponse = buildKafkaResponse(header, body, null, e);
                throw e;
            }

            setState(State.AUTHENTICATE);
        }
    }

    // Send a response that conforms to the Kafka protocol back to the client.
    private static void sendKafkaResponse(ChannelHandlerContext ctx,
                                          RequestHeader header,
                                          AbstractRequest request,
                                          AbstractResponse abstractResponse,
                                          Exception e) {
        ByteBuf response = buildKafkaResponse(header, request, abstractResponse, e);
        ctx.channel().eventLoop().execute(() -> {
            ctx.channel().writeAndFlush(response);
        });
    }

    private void sendKafkaResponse(ByteBuf response) {
        ctx.channel().eventLoop().execute(() -> {
            ctx.channel().writeAndFlush(response);
        });
    }

    private static ByteBuf buildKafkaResponse(RequestHeader header,
                                              AbstractRequest request,
                                              AbstractResponse abstractResponse,
                                              Exception e) {
        short version = header.apiVersion();
        ApiKeys apiKey = header.apiKey();
        AbstractResponse backResponse;

        if (e != null && abstractResponse == null) {
            backResponse = request.getErrorResponse(e);
        } else {
            backResponse = abstractResponse;
        }

        if (apiKey == ApiKeys.API_VERSIONS
                && !ApiKeys.API_VERSIONS.isVersionSupported(version)){
            version = ApiKeys.API_VERSIONS.oldestVersion();
        }
        return ResponseUtils.serializeResponse(
                version,
                header.toResponseHeader(),
                backResponse
        );
    }

    @VisibleForTesting
    public static ByteBuf sizePrefixed(ByteBuffer buffer) {
        ByteBuffer sizeBuffer = ByteBuffer.allocate(4);
        sizeBuffer.putInt(0, buffer.remaining());
        ByteBuf byteBuf = Unpooled.buffer(sizeBuffer.capacity() + buffer.remaining());
        // why we reset writer index? see https://github.com/streamnative/kop/issues/696
        byteBuf.markWriterIndex();
        byteBuf.writeBytes(sizeBuffer);
        byteBuf.writeBytes(buffer);
        byteBuf.resetWriterIndex();
        return byteBuf;
    }

    private void handleSaslToken(ChannelHandlerContext ctx,
                                 ByteBuf requestBuf,
                                 BiConsumer<Long, Throwable> registerRequestParseLatency,
                                 BiConsumer<String, Long> registerRequestLatency,
                                 Function<Session, Boolean> tenantAccessValidationFunction)
            throws AuthenticationException {
        final long timeBeforeParse = MathUtils.nowInNano();
        ByteBuffer nioBuffer = requestBuf.nioBuffer();
        // Handle the SaslAuthenticate token from the old client
        // relative to sasl handshake v0.
        if (!enableKafkaSaslAuthenticateHeaders) {
            try {
                byte[] clientToken = new byte[nioBuffer.remaining()];
                nioBuffer.get(clientToken, 0, clientToken.length);
                byte[] response = saslServer.evaluateResponse(clientToken);
                if (response != null) {
                    final Session newSession = new Session(
                            new KafkaPrincipal(KafkaPrincipal.USER_TYPE, saslServer.getAuthorizationID(),
                                    (String) saslServer.getNegotiatedProperty(USER_NAME_PROP)),
                            "old-clientId");
                    if (!tenantAccessValidationFunction.apply(newSession)) {
                        throw new AuthenticationException("User is not allowed to access this tenant");
                    }
                    ByteBuf byteBuf = sizePrefixed(ByteBuffer.wrap(response));
                    ctx.channel().writeAndFlush(byteBuf).addListener(future -> {
                        if (!future.isSuccess()) {
                            log.error("[{}] Failed to write {}", ctx.channel(), future.cause());
                        } else {
                            // This session is required for authorization.
<<<<<<< HEAD
                            this.session = new Session(
                                    new KafkaPrincipal(KafkaPrincipal.USER_TYPE, saslServer.getAuthorizationID(), (String) saslServer.getNegotiatedProperty("username")),
                                    "old-clientId");

=======
                            session = newSession;
>>>>>>> d4f99603
                            if (log.isDebugEnabled()) {
                                log.debug("Send sasl response to SASL_HANDSHAKE v0 old client {} successfully, "
                                        + "session {}", ctx.channel(), session);
                            }
                        }
                    });
                }
            } catch (SaslException e) {
                if (log.isDebugEnabled()) {
                    log.debug("Authenticate failed for SASL_HANDSHAKE v0 old client, reason {}",
                            e.getMessage());
                }
            }
        } else {
            // Handle the SaslAuthenticateRequest from the client
            // relative to sasl handshake v1 and above.
            RequestHeader header = RequestHeader.parse(nioBuffer);
            ApiKeys apiKey = header.apiKey();
            short version = header.apiVersion();
            Struct struct = apiKey.parseRequest(version, nioBuffer);
            AbstractRequest request = AbstractRequest.parseRequest(apiKey, version, struct);
            registerRequestParseLatency.accept(timeBeforeParse, null);

            final long startProcessTime = MathUtils.nowInNano();
            if (apiKey != ApiKeys.SASL_AUTHENTICATE) {
                AuthenticationException e = new AuthenticationException(
                        "Unexpected Kafka request of type " + apiKey + " during SASL authentication");
                registerRequestLatency.accept(apiKey.name, startProcessTime);
                buildResponseOnAuthenticateFailure(header, request, null, e);
                throw e;
            }
            if (!apiKey.isVersionSupported(version)) {
                throw new AuthenticationException("Version " + version + " is not supported for apiKey " + apiKey);
            }

            SaslAuthenticateRequest saslAuthenticateRequest = (SaslAuthenticateRequest) request;

            try {
                byte[] responseToken =
                        saslServer.evaluateResponse(Utils.toArray(saslAuthenticateRequest.saslAuthBytes()));
                ByteBuffer responseBuf = (responseToken == null) ? EMPTY_BUFFER : ByteBuffer.wrap(responseToken);
                String pulsarRole = saslServer.getAuthorizationID();
                this.session = new Session(
<<<<<<< HEAD
                        new KafkaPrincipal(KafkaPrincipal.USER_TYPE, pulsarRole, (String) saslServer.getNegotiatedProperty("username")),
=======
                        new KafkaPrincipal(KafkaPrincipal.USER_TYPE, pulsarRole,
                                (String) saslServer.getNegotiatedProperty(USER_NAME_PROP)),
>>>>>>> d4f99603
                        header.clientId());
                registerRequestLatency.accept(apiKey.name, startProcessTime);
                if (!tenantAccessValidationFunction.apply(session)) {
                    AuthenticationException e =
                            new AuthenticationException("User is not allowed to access this tenant");
                    registerRequestLatency.accept(apiKey.name, startProcessTime);
                    buildResponseOnAuthenticateFailure(header, request, null, e);
                    throw e;
                }
                sendKafkaResponse(ctx,
                        header,
                        request,
                        new SaslAuthenticateResponse(Errors.NONE, null, responseBuf),
                        null);
                if (log.isDebugEnabled()) {
                    log.debug("Authenticate successfully for client, header {}, request {}, session {} username {}",
<<<<<<< HEAD
                            header, saslAuthenticateRequest, session, saslServer.getNegotiatedProperty("username"));
=======
                            header, saslAuthenticateRequest, session,
                            saslServer.getNegotiatedProperty(USER_NAME_PROP));
>>>>>>> d4f99603
                }
            } catch (SaslException e) {
                registerRequestLatency.accept(apiKey.name, startProcessTime);
                buildResponseOnAuthenticateFailure(header, request,
                        new SaslAuthenticateResponse(Errors.SASL_AUTHENTICATION_FAILED, e.getMessage()), null);
                sendAuthenticationFailureResponse();
                log.error("Authenticate failed for client, header {}, request {}, reason {}",
                        header, saslAuthenticateRequest, e.getMessage());
            }
        }
    }

    private void handleApiVersionsRequest(ChannelHandlerContext ctx,
                                          RequestHeader header,
                                          ApiVersionsRequest request,
                                          Long startProcessTime,
                                          BiConsumer<String, Long> registerRequestLatency)
            throws AuthenticationException {
        if (state != State.HANDSHAKE_OR_VERSIONS_REQUEST) {
            throw new IllegalStateException(
                    "Receive ApiVersions request", state, State.HANDSHAKE_OR_VERSIONS_REQUEST);
        }
        if (request.hasUnsupportedRequestVersion()) {
            registerRequestLatency.accept(header.apiKey().name, startProcessTime);
            sendKafkaResponse(ctx, header, request,
                    request.getErrorResponse(0, Errors.UNSUPPORTED_VERSION.exception()),
                    null);
        } else {
            ApiVersionsResponse versionsResponse = ApiVersionsResponse.defaultApiVersionsResponse();
            registerRequestLatency.accept(header.apiKey().name, startProcessTime);
            sendKafkaResponse(ctx,
                    header,
                    request,
                    versionsResponse,
                    null);
            // Handshake request must be followed by the ApiVersions request
            setState(State.HANDSHAKE_REQUEST);
        }
    }

    private @NonNull String handleHandshakeRequest(ChannelHandlerContext ctx,
                                                   RequestHeader header,
                                                   SaslHandshakeRequest request,
                                                   Long startProcessTime,
                                                   BiConsumer<String, Long> registerRequestLatency)
            throws AuthenticationException {

        final String mechanism = request.mechanism();
        if (mechanism == null) {
            AuthenticationException e = new AuthenticationException("client's mechanism is null");
            registerRequestLatency.accept(header.apiKey().name, startProcessTime);
            sendKafkaResponse(ctx,
                    header,
                    request,
                    null,
                    e);
            throw e;
        }

        if (header.apiVersion() >= 1) {
            this.enableKafkaSaslAuthenticateHeaders = true;
        }

        if (allowedMechanisms.contains(mechanism)) {
            if (log.isDebugEnabled()) {
                log.debug("Using SASL mechanism '{}' provided by client", mechanism);
            }
            registerRequestLatency.accept(header.apiKey().name, startProcessTime);
            sendKafkaResponse(ctx,
                    header,
                    request,
                    new SaslHandshakeResponse(Errors.NONE, allowedMechanisms),
                    null);
            return mechanism;
        } else {
            if (log.isDebugEnabled()) {
                log.debug("SASL mechanism '{}' requested by client is not supported", mechanism);
            }
            registerRequestLatency.accept(header.apiKey().name, startProcessTime);
            buildResponseOnAuthenticateFailure(header, request,
                    new SaslHandshakeResponse(Errors.UNSUPPORTED_SASL_MECHANISM, allowedMechanisms),
                    null);
            throw new UnsupportedSaslMechanismException(mechanism);
        }
    }
}<|MERGE_RESOLUTION|>--- conflicted
+++ resolved
@@ -430,14 +430,7 @@
                             log.error("[{}] Failed to write {}", ctx.channel(), future.cause());
                         } else {
                             // This session is required for authorization.
-<<<<<<< HEAD
-                            this.session = new Session(
-                                    new KafkaPrincipal(KafkaPrincipal.USER_TYPE, saslServer.getAuthorizationID(), (String) saslServer.getNegotiatedProperty("username")),
-                                    "old-clientId");
-
-=======
                             session = newSession;
->>>>>>> d4f99603
                             if (log.isDebugEnabled()) {
                                 log.debug("Send sasl response to SASL_HANDSHAKE v0 old client {} successfully, "
                                         + "session {}", ctx.channel(), session);
@@ -481,12 +474,8 @@
                 ByteBuffer responseBuf = (responseToken == null) ? EMPTY_BUFFER : ByteBuffer.wrap(responseToken);
                 String pulsarRole = saslServer.getAuthorizationID();
                 this.session = new Session(
-<<<<<<< HEAD
-                        new KafkaPrincipal(KafkaPrincipal.USER_TYPE, pulsarRole, (String) saslServer.getNegotiatedProperty("username")),
-=======
                         new KafkaPrincipal(KafkaPrincipal.USER_TYPE, pulsarRole,
                                 (String) saslServer.getNegotiatedProperty(USER_NAME_PROP)),
->>>>>>> d4f99603
                         header.clientId());
                 registerRequestLatency.accept(apiKey.name, startProcessTime);
                 if (!tenantAccessValidationFunction.apply(session)) {
@@ -503,12 +492,8 @@
                         null);
                 if (log.isDebugEnabled()) {
                     log.debug("Authenticate successfully for client, header {}, request {}, session {} username {}",
-<<<<<<< HEAD
-                            header, saslAuthenticateRequest, session, saslServer.getNegotiatedProperty("username"));
-=======
                             header, saslAuthenticateRequest, session,
                             saslServer.getNegotiatedProperty(USER_NAME_PROP));
->>>>>>> d4f99603
                 }
             } catch (SaslException e) {
                 registerRequestLatency.accept(apiKey.name, startProcessTime);

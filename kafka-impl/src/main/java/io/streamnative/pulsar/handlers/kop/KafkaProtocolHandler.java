/**
 * Licensed under the Apache License, Version 2.0 (the "License");
 * you may not use this file except in compliance with the License.
 * You may obtain a copy of the License at
 *
 *     http://www.apache.org/licenses/LICENSE-2.0
 *
 * Unless required by applicable law or agreed to in writing, software
 * distributed under the License is distributed on an "AS IS" BASIS,
 * WITHOUT WARRANTIES OR CONDITIONS OF ANY KIND, either express or implied.
 * See the License for the specific language governing permissions and
 * limitations under the License.
 */
package io.streamnative.pulsar.handlers.kop;

import static com.google.common.base.Preconditions.checkState;
import static io.streamnative.pulsar.handlers.kop.KopServerStats.SERVER_SCOPE;
import static io.streamnative.pulsar.handlers.kop.utils.TopicNameUtils.getKafkaTopicNameFromPulsarTopicname;
import static org.apache.pulsar.common.naming.TopicName.PARTITIONED_TOPIC_SUFFIX;

import com.google.common.collect.ImmutableMap;
import io.netty.channel.ChannelInitializer;
import io.netty.channel.socket.SocketChannel;
import io.streamnative.pulsar.handlers.kop.coordinator.group.GroupConfig;
import io.streamnative.pulsar.handlers.kop.coordinator.group.GroupCoordinator;
import io.streamnative.pulsar.handlers.kop.coordinator.group.OffsetConfig;
import io.streamnative.pulsar.handlers.kop.coordinator.transaction.TransactionConfig;
import io.streamnative.pulsar.handlers.kop.coordinator.transaction.TransactionCoordinator;
import io.streamnative.pulsar.handlers.kop.stats.PrometheusMetricsProvider;
import io.streamnative.pulsar.handlers.kop.stats.StatsLogger;
import io.streamnative.pulsar.handlers.kop.utils.ConfigurationUtils;
import io.streamnative.pulsar.handlers.kop.utils.KopTopic;
import io.streamnative.pulsar.handlers.kop.utils.MetadataUtils;
import io.streamnative.pulsar.handlers.kop.utils.ZooKeeperUtils;
import io.streamnative.pulsar.handlers.kop.utils.timer.SystemTimer;
import java.net.InetSocketAddress;
import java.util.ArrayList;
import java.util.HashMap;
import java.util.List;
import java.util.Map;
import java.util.Optional;
import java.util.concurrent.CompletableFuture;
import java.util.concurrent.ConcurrentHashMap;
import java.util.concurrent.TimeUnit;
import java.util.stream.Collectors;
import lombok.Getter;
import lombok.NonNull;
import lombok.extern.slf4j.Slf4j;
import org.apache.commons.configuration.Configuration;
import org.apache.commons.configuration.PropertiesConfiguration;
import org.apache.kafka.common.internals.Topic;
import org.apache.kafka.common.record.CompressionType;
import org.apache.kafka.common.security.auth.SecurityProtocol;
import org.apache.kafka.common.utils.Time;
import org.apache.pulsar.broker.PulsarServerException;
import org.apache.pulsar.broker.PulsarService;
import org.apache.pulsar.broker.ServiceConfiguration;
import org.apache.pulsar.broker.namespace.NamespaceBundleOwnershipListener;
import org.apache.pulsar.broker.protocol.ProtocolHandler;
import org.apache.pulsar.broker.service.BrokerService;
import org.apache.pulsar.client.admin.Lookup;
import org.apache.pulsar.client.admin.PulsarAdmin;
import org.apache.pulsar.client.api.PulsarClient;
import org.apache.pulsar.client.impl.PulsarClientImpl;
import org.apache.pulsar.common.naming.NamespaceBundle;
import org.apache.pulsar.common.naming.NamespaceName;
import org.apache.pulsar.common.naming.TopicName;
import org.apache.pulsar.common.policies.data.ClusterData;
import org.apache.pulsar.common.util.FutureUtil;
import org.apache.pulsar.metadata.api.MetadataCache;
import org.apache.pulsar.policies.data.loadbalancer.LocalBrokerData;

/**
 * Kafka Protocol Handler load and run by Pulsar Service.
 */
@Slf4j
public class KafkaProtocolHandler implements ProtocolHandler, GroupCoordinatorAccessor {

    public static final String PROTOCOL_NAME = "kafka";
    public static final String TLS_HANDLER = "tls";
    private static final Map<PulsarService, LookupClient> LOOKUP_CLIENT_MAP = new ConcurrentHashMap<>();

    private StatsLogger rootStatsLogger;
    private PrometheusMetricsProvider statsProvider;
    private KopBrokerLookupManager kopBrokerLookupManager;
    private AdminManager adminManager = null;
    private MetadataCache<LocalBrokerData> localBrokerDataCache;

    @Getter
    private KafkaServiceConfiguration kafkaConfig;
    @Getter
    private BrokerService brokerService;
<<<<<<< HEAD

    private Map<String, GroupCoordinator> groupCoordinatorsByTenant = new ConcurrentHashMap<>();
    private Map<String, TransactionCoordinator> transactionCoordinatorByTenant = new ConcurrentHashMap<>();

    @Override
    public GroupCoordinator getGroupCoordinator(String tenant) {
        return groupCoordinatorsByTenant.computeIfAbsent(tenant, this::createAndBootGroupCoordinator);
    }

    @Override
    public TransactionCoordinator getTransactionCoordinator(String tenant) {
        return transactionCoordinatorByTenant.computeIfAbsent(tenant, this::createAndBootTransactionCoordinator);
    }
=======
    @Getter
    private GroupCoordinator groupCoordinator;
    @Getter
    private TransactionCoordinator transactionCoordinator;
    @Getter
    private KopEventManager kopEventManager;
>>>>>>> 150acb8f

    /**
     * Listener for the changing of topic that stores offsets of consumer group.
     */
    public static class OffsetAndTopicListener implements NamespaceBundleOwnershipListener {

        final BrokerService service;
        final NamespaceName kafkaMetaNs;
        final NamespaceName kafkaTopicNs;
        final GroupCoordinator groupCoordinator;
        final String brokerUrl;

        public OffsetAndTopicListener(BrokerService service,
                                   String tenant,
                                   KafkaServiceConfiguration kafkaConfig,
                                   GroupCoordinator groupCoordinator) {
            this.service = service;
            this.kafkaMetaNs = NamespaceName
                .get(tenant, kafkaConfig.getKafkaMetadataNamespace());
            this.groupCoordinator = groupCoordinator;
            this.kafkaTopicNs = NamespaceName
                    .get(tenant, kafkaConfig.getKafkaNamespace());
            this.brokerUrl = service.pulsar().getBrokerServiceUrl();
        }

        @Override
        public void onLoad(NamespaceBundle bundle) {
            if (log.isDebugEnabled()) {
                log.debug("[{}] onLoad bundle: {}", brokerUrl, bundle);
            }
            // 1. get new partitions owned by this pulsar service.
            // 2. load partitions by GroupCoordinator.handleGroupImmigration.
            service.pulsar().getNamespaceService().getOwnedTopicListForNamespaceBundle(bundle)
                .whenComplete((topics, ex) -> {
                    if (ex == null) {
                        log.info("get owned topic list when onLoad bundle {}, topic size {} ", bundle, topics.size());
                        for (String topic : topics) {
                            TopicName name = TopicName.get(topic);
                            // already filtered namespace, check the local name without partition
                            if (Topic.GROUP_METADATA_TOPIC_NAME.equals(getKafkaTopicNameFromPulsarTopicname(name))) {
                                checkState(name.isPartitioned(),
                                    "OffsetTopic should be partitioned in onLoad, but get " + name);

                                if (log.isDebugEnabled()) {
                                    log.debug("New offset partition load:  {}, broker: {}",
                                        name, service.pulsar().getBrokerServiceUrl());
                                }
                                groupCoordinator.handleGroupImmigration(name.getPartitionIndex());
                            }
                            // deReference topic when unload
                            KopBrokerLookupManager.removeTopicManagerCache(topic);
                            KafkaTopicManager.deReference(topic);

                            // For non-partitioned topic.
                            if (!name.isPartitioned()) {
                                String partitionedZeroTopicName = name.getPartition(0).toString();
                                KafkaTopicManager.deReference(partitionedZeroTopicName);
                                KopBrokerLookupManager.removeTopicManagerCache(partitionedZeroTopicName);
                            }
                        }
                    } else {
                        log.error("Failed to get owned topic list for "
                            + "OffsetAndTopicListener when triggering on-loading bundle {}.",
                            bundle, ex);
                    }
                });
        }

        @Override
        public void unLoad(NamespaceBundle bundle) {
            if (log.isDebugEnabled()) {
                log.debug("[{}] unLoad bundle: {}", brokerUrl, bundle);
            }
            // 1. get partitions owned by this pulsar service.
            // 2. remove partitions by groupCoordinator.handleGroupEmigration.
            service.pulsar().getNamespaceService().getOwnedTopicListForNamespaceBundle(bundle)
                .whenComplete((topics, ex) -> {
                    if (ex == null) {
                        log.info("get owned topic list when unLoad bundle {}, topic size {} ", bundle, topics.size());
                        for (String topic : topics) {
                            TopicName name = TopicName.get(topic);

                            // already filtered namespace, check the local name without partition
                            if (Topic.GROUP_METADATA_TOPIC_NAME.equals(getKafkaTopicNameFromPulsarTopicname(name))) {
                                checkState(name.isPartitioned(),
                                    "OffsetTopic should be partitioned in unLoad, but get " + name);

                                if (log.isDebugEnabled()) {
                                    log.debug("Offset partition unload:  {}, broker: {}",
                                        name, service.pulsar().getBrokerServiceUrl());
                                }
                                groupCoordinator.handleGroupEmigration(name.getPartitionIndex());
                            }
                            // deReference topic when unload
                            KopBrokerLookupManager.removeTopicManagerCache(topic);
                            KafkaTopicManager.deReference(topic);

                            // For non-partitioned topic.
                            if (!name.isPartitioned()) {
                                String partitionedZeroTopicName = name.getPartition(0).toString();
                                KafkaTopicManager.deReference(partitionedZeroTopicName);
                                KopBrokerLookupManager.removeTopicManagerCache(partitionedZeroTopicName);
                            }

                        }
                    } else {
                        log.error("Failed to get owned topic list for "
                            + "OffsetAndTopicListener when triggering un-loading bundle {}.",
                            bundle, ex);
                    }
                });
        }

        // verify that this bundle is served by this broker,
        // and namespace is related to kafka metadata namespace
        @Override
        public boolean test(NamespaceBundle namespaceBundle) {
            return namespaceBundle.getNamespaceObject().equals(kafkaMetaNs)
                    || namespaceBundle.getNamespaceObject().equals(kafkaTopicNs);
        }

    }


    @Override
    public String protocolName() {
        return PROTOCOL_NAME;
    }

    @Override
    public boolean accept(String protocol) {
        return PROTOCOL_NAME.equals(protocol.toLowerCase());
    }

    @Override
    public void initialize(ServiceConfiguration conf) throws Exception {
        // init config
        if (conf instanceof KafkaServiceConfiguration) {
            // in unit test, passed in conf will be KafkaServiceConfiguration
            kafkaConfig = (KafkaServiceConfiguration) conf;
        } else {
            // when loaded with PulsarService as NAR, `conf` will be type of ServiceConfiguration
            kafkaConfig = ConfigurationUtils.create(conf.getProperties(), KafkaServiceConfiguration.class);

            // some of the configs value in conf.properties may not updated.
            // So need to get latest value from conf itself
            kafkaConfig.setAdvertisedAddress(conf.getAdvertisedAddress());
            kafkaConfig.setBindAddress(conf.getBindAddress());
        }
        KopTopic.initialize(kafkaConfig.getKafkaTenant() + "/" + kafkaConfig.getKafkaNamespace());

        // Validate the namespaces
        for (String fullNamespace : kafkaConfig.getKopAllowedNamespaces()) {
            final String[] tokens = fullNamespace.split("/");
            if (tokens.length != 2) {
                throw new IllegalArgumentException(
                        "Invalid namespace '" + fullNamespace + "' in kopAllowedNamespaces config");
            }
            NamespaceName.validateNamespaceName(tokens[0], tokens[1]);
        }

        statsProvider = new PrometheusMetricsProvider();
        rootStatsLogger = statsProvider.getStatsLogger("");
    }

    // This method is called after initialize
    @Override
    public String getProtocolDataToAdvertise() {
        return kafkaConfig.getKafkaAdvertisedListeners();
    }

    @Override
    public void start(BrokerService service) {
        brokerService = service;
        kopBrokerLookupManager = new KopBrokerLookupManager(
                brokerService.getPulsar(), false, kafkaConfig.getKafkaAdvertisedListeners());

        log.info("Starting KafkaProtocolHandler, kop version is: '{}'", KopVersion.getVersion());
        log.info("Git Revision {}", KopVersion.getGitSha());
        log.info("Built by {} on {} at {}",
            KopVersion.getBuildUser(),
            KopVersion.getBuildHost(),
            KopVersion.getBuildTime());

        // Currently each time getMetadataCache() is called, a new MetadataCache<T> instance will be created, even for
        // the same type. So we must reuse the same MetadataCache<LocalBrokerData> to avoid creating a lot of instances.
        localBrokerDataCache = brokerService.pulsar().getLocalMetadataStore().getMetadataCache(LocalBrokerData.class);

        ZooKeeperUtils.tryCreatePath(brokerService.pulsar().getZkClient(),
                kafkaConfig.getGroupIdZooKeeperPath(), new byte[0]);

        ZooKeeperUtils.tryCreatePath(brokerService.pulsar().getZkClient(),
                KopEventManager.getKopPath(), new byte[0]);

        ZooKeeperUtils.tryCreatePath(brokerService.pulsar().getZkClient(),
                KopEventManager.getDeleteTopicsPath(), new byte[0]);

        PulsarAdmin pulsarAdmin;
        try {
            pulsarAdmin = brokerService.getPulsar().getAdminClient();
            adminManager = new AdminManager(pulsarAdmin, kafkaConfig);
        } catch (PulsarServerException e) {
            log.error("Failed to get pulsarAdmin", e);
            throw new IllegalStateException(e);
        }

        // Create PulsarClient for topic lookup, the listenerName will be set if kafkaListenerName is configured.
        // After it's created successfully, this method won't throw any exception.
        LOOKUP_CLIENT_MAP.put(brokerService.pulsar(), new LookupClient(brokerService.pulsar(), kafkaConfig));


        // Use the builtin PulsarClient for creating producers and readers in group coordinator
        PulsarClient pulsarClient;
        try {
            pulsarClient = brokerService.getPulsar().getClient();
        } catch (PulsarServerException e) {
            log.error("Failed to create builtin PulsarClient", e);
            throw new IllegalStateException(e);
        }

        // initialize default Group Coordinator
        getGroupCoordinator(kafkaConfig.getKafkaMetadataTenant());

        if (kafkaConfig.isEnableTransactionCoordinator()) {
            getTransactionCoordinator(kafkaConfig.getKafkaMetadataTenant());
        }

        Configuration conf = new PropertiesConfiguration();
        conf.addProperty("prometheusStatsLatencyRolloverSeconds",
            kafkaConfig.getKopPrometheusStatsLatencyRolloverSeconds());
        statsProvider.start(conf);
        brokerService.pulsar().addPrometheusRawMetricsProvider(statsProvider);
    }

    private TransactionCoordinator createAndBootTransactionCoordinator(String tenant) {
        log.info("createAndBootTransactionCoordinator {}", tenant);
        final ClusterData clusterData = ClusterData.builder()
                .serviceUrl(brokerService.getPulsar().getWebServiceAddress())
                .serviceUrlTls(brokerService.getPulsar().getWebServiceAddressTls())
                .brokerServiceUrl(brokerService.getPulsar().getBrokerServiceUrl())
                .brokerServiceUrlTls(brokerService.getPulsar().getBrokerServiceUrlTls())
                .build();

        try {
            return initTransactionCoordinator(tenant, brokerService.getPulsar().getAdminClient(), clusterData);
        } catch (Exception e) {
            log.error("Initialized transaction coordinator failed.", e);
            throw new IllegalStateException(e);
        }
    }

    private GroupCoordinator createAndBootGroupCoordinator(String tenant) {
        log.info("createAndBootGroupCoordinator {}", tenant);
        final ClusterData clusterData = ClusterData.builder()
                .serviceUrl(brokerService.getPulsar().getWebServiceAddress())
                .serviceUrlTls(brokerService.getPulsar().getWebServiceAddressTls())
                .brokerServiceUrl(brokerService.getPulsar().getBrokerServiceUrl())
                .brokerServiceUrlTls(brokerService.getPulsar().getBrokerServiceUrlTls())
                .build();

        GroupCoordinator groupCoordinator;
        try {
            MetadataUtils.createOffsetMetadataIfMissing(tenant, brokerService.getPulsar().getAdminClient(), clusterData, kafkaConfig);

            // init and start group coordinator
            groupCoordinator = startGroupCoordinator(tenant, brokerService.getPulsar().getClient());
            // and listener for Offset topics load/unload
            brokerService.pulsar()
                    .getNamespaceService()
                    .addNamespaceBundleOwnershipListener(
                            new OffsetAndTopicListener(brokerService, tenant, kafkaConfig, groupCoordinator));
        } catch (Exception e) {
            log.error("Failed to create offset metadata", e);
            throw new IllegalStateException(e);
        }

<<<<<<< HEAD
=======
        // init and start group coordinator
        startGroupCoordinator(pulsarClient);
        // init KopEventManager
        kopEventManager = new KopEventManager(groupCoordinator,
                adminManager,
                brokerService.getPulsar().getLocalMetadataStore());
        kopEventManager.start();

        // and listener for Offset topics load/unload
        brokerService.pulsar()
                .getNamespaceService()
                .addNamespaceBundleOwnershipListener(
                        new OffsetAndTopicListener(brokerService, kafkaConfig, groupCoordinator));
>>>>>>> 150acb8f

        // init kafka namespaces
        try {
            MetadataUtils.createKafkaNamespaceIfMissing(brokerService.getPulsar().getAdminClient(), clusterData, kafkaConfig);
        } catch (Exception e) {
            // no need to throw exception since we can create kafka namespace later
            log.warn("init kafka failed, need to create it manually later", e);
        }

        return groupCoordinator;
    }

    // this is called after initialize, and with kafkaConfig, brokerService all set.
    @Override
    public Map<InetSocketAddress, ChannelInitializer<SocketChannel>> newChannelInitializers() {
        checkState(kafkaConfig != null);
        checkState(brokerService != null);

        try {
            ImmutableMap.Builder<InetSocketAddress, ChannelInitializer<SocketChannel>> builder =
                ImmutableMap.<InetSocketAddress, ChannelInitializer<SocketChannel>>builder();

            final Map<SecurityProtocol, EndPoint> advertisedEndpointMap =
                    EndPoint.parseListeners(kafkaConfig.getKafkaAdvertisedListeners());
            EndPoint.parseListeners(kafkaConfig.getListeners()).forEach((protocol, endPoint) -> {
                EndPoint advertisedEndPoint = advertisedEndpointMap.get(protocol);
                if (advertisedEndPoint == null) {
                    // Use the bind endpoint as the advertised endpoint.
                    advertisedEndPoint = endPoint;
                }
                switch (protocol) {
                    case PLAINTEXT:
                    case SASL_PLAINTEXT:
                        builder.put(endPoint.getInetAddress(), new KafkaChannelInitializer(brokerService.getPulsar(),
                                kafkaConfig, this, adminManager, false,
                                advertisedEndPoint, rootStatsLogger.scope(SERVER_SCOPE), localBrokerDataCache));
                        break;
                    case SSL:
                    case SASL_SSL:
                        builder.put(endPoint.getInetAddress(), new KafkaChannelInitializer(brokerService.getPulsar(),
                                kafkaConfig, this, adminManager, true,
                                advertisedEndPoint, rootStatsLogger.scope(SERVER_SCOPE), localBrokerDataCache));
                        break;
                }
            });
            return builder.build();
        } catch (Exception e){
            log.error("KafkaProtocolHandler newChannelInitializers failed with ", e);
            return null;
        }
    }

    @Override
    public void close() {
        Optional.ofNullable(LOOKUP_CLIENT_MAP.remove(brokerService.pulsar())).ifPresent(LookupClient::close);
        kopEventManager.close();
        adminManager.shutdown();
        for (GroupCoordinator groupCoordinator : groupCoordinatorsByTenant.values()) {
            groupCoordinator.shutdown();
        }
        KafkaTopicManager.LOOKUP_CACHE.clear();
        KopBrokerLookupManager.clear();
        KafkaTopicManager.closeKafkaTopicConsumerManagers();
        KafkaTopicManager.getReferences().clear();
        KafkaTopicManager.getTopics().clear();
        statsProvider.stop();
    }

    private GroupCoordinator startGroupCoordinator(String tenant, PulsarClient pulsarClient) {
        GroupConfig groupConfig = new GroupConfig(
            kafkaConfig.getGroupMinSessionTimeoutMs(),
            kafkaConfig.getGroupMaxSessionTimeoutMs(),
            kafkaConfig.getGroupInitialRebalanceDelayMs()
        );

        OffsetConfig offsetConfig = OffsetConfig.builder()
            .offsetsTopicName(tenant + "/"
                + kafkaConfig.getKafkaMetadataNamespace()
                + "/" + Topic.GROUP_METADATA_TOPIC_NAME)
            .offsetsTopicNumPartitions(kafkaConfig.getOffsetsTopicNumPartitions())
            .offsetsTopicCompressionType(CompressionType.valueOf(kafkaConfig.getOffsetsTopicCompressionCodec()))
            .maxMetadataSize(kafkaConfig.getOffsetMetadataMaxSize())
            .offsetsRetentionCheckIntervalMs(kafkaConfig.getOffsetsRetentionCheckIntervalMs())
            .offsetsRetentionMs(TimeUnit.MINUTES.toMillis(kafkaConfig.getOffsetsRetentionMinutes()))
            .build();

<<<<<<< HEAD
        GroupCoordinator groupCoordinator = GroupCoordinator.of(
            (PulsarClientImpl) pulsarClient,
            groupConfig,
            offsetConfig,
            SystemTimer.builder()
                .executorName("group-coordinator-timer")
                .build(),
            Time.SYSTEM
=======
        this.groupCoordinator = GroupCoordinator.of(
                (PulsarClientImpl) pulsarClient,
                groupConfig,
                offsetConfig,
                SystemTimer.builder()
                        .executorName("group-coordinator-timer")
                        .build(),
                Time.SYSTEM
>>>>>>> 150acb8f
        );
        // always enable metadata expiration
        groupCoordinator.startup(true);

        return groupCoordinator;
    }

    public TransactionCoordinator initTransactionCoordinator(String tenant, PulsarAdmin pulsarAdmin, ClusterData clusterData) throws Exception {
        TransactionConfig transactionConfig = TransactionConfig.builder()
                .transactionLogNumPartitions(kafkaConfig.getTxnLogTopicNumPartitions())
                .transactionMetadataTopicName(MetadataUtils.constructTxnLogTopicBaseName(tenant, kafkaConfig))
                .build();

        MetadataUtils.createTxnMetadataIfMissing(tenant, pulsarAdmin, clusterData, kafkaConfig);

        TransactionCoordinator transactionCoordinator = TransactionCoordinator.of(
                transactionConfig,
                kafkaConfig.getBrokerId(),
                brokerService.getPulsar().getZkClient(),
                kopBrokerLookupManager);

        loadTxnLogTopics(tenant, transactionCoordinator);

        transactionCoordinator.startup().get();

        return transactionCoordinator;
    }

    /**
     * This method discovers ownership of offset topic partitions and attempts to load offset topics
     * assigned to this broker.
     */
    private void loadTxnLogTopics(String tenant, TransactionCoordinator txnCoordinator) throws Exception {
        Lookup lookupService = brokerService.pulsar().getAdminClient().lookups();
        String currentBroker = brokerService.pulsar().getBrokerServiceUrl();
        String topicBase = MetadataUtils.constructTxnLogTopicBaseName(tenant, kafkaConfig);
        int numPartitions = kafkaConfig.getTxnLogTopicNumPartitions();

        Map<String, List<Integer>> mapBrokerToPartition = new HashMap<>();

        for (int i = 0; i < numPartitions; i++) {
            String broker = lookupService.lookupTopic(topicBase + PARTITIONED_TOPIC_SUFFIX + i);
            mapBrokerToPartition.putIfAbsent(broker, new ArrayList<>());
            mapBrokerToPartition.get(broker).add(i);
        }

        mapBrokerToPartition.forEach(
                (key, value) -> log.info("Discovered broker: {} owns txn log topic partitions: {} ", key, value));

        List<Integer> partitionsOwnedByCurrentBroker = mapBrokerToPartition.get(currentBroker);

        if (null != partitionsOwnedByCurrentBroker && !partitionsOwnedByCurrentBroker.isEmpty()) {
            List<CompletableFuture<Void>> lists = partitionsOwnedByCurrentBroker.stream().map(
                (partition) -> txnCoordinator.loadTransactionMetadata(partition)).collect(Collectors.toList());

            FutureUtil.waitForAll(lists).get();
        } else {
            log.info("Current broker: {} does not own any of the txn log topic partitions", currentBroker);
        }
    }

    public static @NonNull LookupClient getLookupClient(final PulsarService pulsarService) {
        return LOOKUP_CLIENT_MAP.computeIfAbsent(pulsarService, ignored -> new LookupClient(pulsarService));
    }

}<|MERGE_RESOLUTION|>--- conflicted
+++ resolved
@@ -90,10 +90,15 @@
     private KafkaServiceConfiguration kafkaConfig;
     @Getter
     private BrokerService brokerService;
-<<<<<<< HEAD
 
     private Map<String, GroupCoordinator> groupCoordinatorsByTenant = new ConcurrentHashMap<>();
     private Map<String, TransactionCoordinator> transactionCoordinatorByTenant = new ConcurrentHashMap<>();
+    private Map<String, KopEventManager> kopEventManagerByTenant = new ConcurrentHashMap<>();
+
+    public KopEventManager getKopEventManager(String tenant) {
+        return kopEventManagerByTenant.get(tenant);
+    }
+
 
     @Override
     public GroupCoordinator getGroupCoordinator(String tenant) {
@@ -104,15 +109,6 @@
     public TransactionCoordinator getTransactionCoordinator(String tenant) {
         return transactionCoordinatorByTenant.computeIfAbsent(tenant, this::createAndBootTransactionCoordinator);
     }
-=======
-    @Getter
-    private GroupCoordinator groupCoordinator;
-    @Getter
-    private TransactionCoordinator transactionCoordinator;
-    @Getter
-    private KopEventManager kopEventManager;
->>>>>>> 150acb8f
-
     /**
      * Listener for the changing of topic that stores offsets of consumer group.
      */
@@ -378,6 +374,14 @@
 
             // init and start group coordinator
             groupCoordinator = startGroupCoordinator(tenant, brokerService.getPulsar().getClient());
+
+            // init KopEventManager
+            KopEventManager kopEventManager = new KopEventManager(groupCoordinator,
+                    adminManager,
+                    brokerService.getPulsar().getLocalMetadataStore());
+            kopEventManager.start();
+            kopEventManagerByTenant.put(tenant, kopEventManager);
+
             // and listener for Offset topics load/unload
             brokerService.pulsar()
                     .getNamespaceService()
@@ -388,22 +392,7 @@
             throw new IllegalStateException(e);
         }
 
-<<<<<<< HEAD
-=======
-        // init and start group coordinator
-        startGroupCoordinator(pulsarClient);
-        // init KopEventManager
-        kopEventManager = new KopEventManager(groupCoordinator,
-                adminManager,
-                brokerService.getPulsar().getLocalMetadataStore());
-        kopEventManager.start();
-
-        // and listener for Offset topics load/unload
-        brokerService.pulsar()
-                .getNamespaceService()
-                .addNamespaceBundleOwnershipListener(
-                        new OffsetAndTopicListener(brokerService, kafkaConfig, groupCoordinator));
->>>>>>> 150acb8f
+
 
         // init kafka namespaces
         try {
@@ -459,11 +448,16 @@
     @Override
     public void close() {
         Optional.ofNullable(LOOKUP_CLIENT_MAP.remove(brokerService.pulsar())).ifPresent(LookupClient::close);
-        kopEventManager.close();
         adminManager.shutdown();
-        for (GroupCoordinator groupCoordinator : groupCoordinatorsByTenant.values()) {
-            groupCoordinator.shutdown();
-        }
+        for (Map.Entry<String, GroupCoordinator> groupCoordinator : groupCoordinatorsByTenant.entrySet()) {
+            String tenant = groupCoordinator.getKey();
+            groupCoordinator.getValue().shutdown();
+            KopEventManager kopEventManager = kopEventManagerByTenant.get(tenant);
+            if (kopEventManager != null) {
+                kopEventManager.close();
+            }
+        }
+
         KafkaTopicManager.LOOKUP_CACHE.clear();
         KopBrokerLookupManager.clear();
         KafkaTopicManager.closeKafkaTopicConsumerManagers();
@@ -490,7 +484,6 @@
             .offsetsRetentionMs(TimeUnit.MINUTES.toMillis(kafkaConfig.getOffsetsRetentionMinutes()))
             .build();
 
-<<<<<<< HEAD
         GroupCoordinator groupCoordinator = GroupCoordinator.of(
             (PulsarClientImpl) pulsarClient,
             groupConfig,
@@ -499,16 +492,6 @@
                 .executorName("group-coordinator-timer")
                 .build(),
             Time.SYSTEM
-=======
-        this.groupCoordinator = GroupCoordinator.of(
-                (PulsarClientImpl) pulsarClient,
-                groupConfig,
-                offsetConfig,
-                SystemTimer.builder()
-                        .executorName("group-coordinator-timer")
-                        .build(),
-                Time.SYSTEM
->>>>>>> 150acb8f
         );
         // always enable metadata expiration
         groupCoordinator.startup(true);

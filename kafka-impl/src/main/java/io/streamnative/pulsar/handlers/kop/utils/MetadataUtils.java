--- conflicted
+++ resolved
@@ -53,12 +53,9 @@
                                                      KafkaServiceConfiguration conf)
             throws PulsarAdminException {
         KopTopic kopTopic = new KopTopic(constructOffsetsTopicBaseName(tenant, conf));
-<<<<<<< HEAD
-        createKafkaMetadataIfMissing(tenant, pulsarAdmin, clusterData, conf, kopTopic, conf.getOffsetsTopicNumPartitions());
-=======
+
         createKafkaMetadataIfMissing(tenant, pulsarAdmin, clusterData, conf, kopTopic,
                 conf.getOffsetsTopicNumPartitions());
->>>>>>> d4f99603
     }
 
     public static void createTxnMetadataIfMissing(String tenant,
@@ -67,12 +64,8 @@
                                                   KafkaServiceConfiguration conf)
             throws PulsarAdminException {
         KopTopic kopTopic = new KopTopic(constructTxnLogTopicBaseName(tenant, conf));
-<<<<<<< HEAD
-        createKafkaMetadataIfMissing(tenant, pulsarAdmin, clusterData, conf, kopTopic, conf.getTxnLogTopicNumPartitions());
-=======
         createKafkaMetadataIfMissing(tenant, pulsarAdmin, clusterData, conf, kopTopic,
                 conf.getTxnLogTopicNumPartitions());
->>>>>>> d4f99603
     }
 
     /**
@@ -97,12 +90,8 @@
                                                      int partitionNum)
         throws PulsarAdminException {
         String cluster = conf.getClusterName();
-<<<<<<< HEAD
-        String kafkaMetadataTenant = tenant;
-        String kafkaMetadataNamespace = kafkaMetadataTenant + "/" + conf.getKafkaMetadataNamespace();
-=======
+
         String kafkaMetadataNamespace = tenant + "/" + conf.getKafkaMetadataNamespace();
->>>>>>> d4f99603
 
         boolean clusterExists = false;
         boolean tenantExists = false;

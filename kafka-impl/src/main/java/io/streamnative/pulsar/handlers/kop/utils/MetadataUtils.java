--- conflicted
+++ resolved
@@ -53,10 +53,6 @@
                                                      KafkaServiceConfiguration conf)
             throws PulsarAdminException {
         KopTopic kopTopic = new KopTopic(constructOffsetsTopicBaseName(tenant, conf));
-<<<<<<< HEAD
-
-=======
->>>>>>> 01698e52
         createKafkaMetadataIfMissing(tenant, pulsarAdmin, clusterData, conf, kopTopic,
                 conf.getOffsetsTopicNumPartitions());
     }
@@ -93,10 +89,6 @@
                                                      int partitionNum)
         throws PulsarAdminException {
         String cluster = conf.getClusterName();
-<<<<<<< HEAD
-
-=======
->>>>>>> 01698e52
         String kafkaMetadataNamespace = tenant + "/" + conf.getKafkaMetadataNamespace();
 
         boolean clusterExists = false;

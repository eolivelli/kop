--- conflicted
+++ resolved
@@ -481,11 +481,8 @@
         return admin.topics().getPartitionedTopicMetadataAsync(topicName);
     }
 
-<<<<<<< HEAD
-    public static boolean isInternalTopic(final String fullTopicName) {
-=======
+
     private static boolean isInternalTopic(final String fullTopicName) {
->>>>>>> 01698e52
         String partitionedTopicName = TopicName.get(fullTopicName).getPartitionedTopicName();
         return partitionedTopicName.endsWith("/" + GROUP_METADATA_TOPIC_NAME)
                 || partitionedTopicName.endsWith("/" + TRANSACTION_STATE_TOPIC_NAME);
@@ -544,11 +541,8 @@
         List<TopicMetadata> allTopicMetadata = Collections.synchronizedList(Lists.newArrayList());
         List<Node> allNodes = Collections.synchronizedList(Lists.newArrayList());
         // Get all kop brokers in local cache
-<<<<<<< HEAD
-        allNodes.addAll(adminManager.getBrokers());
-=======
+
         allNodes.addAll(adminManager.getBrokers(advertisedEndPoint.getListenerName()));
->>>>>>> 01698e52
 
         List<String> topics = metadataRequest.topics();
         // topics in format : persistent://%s/%s/abc-partition-x, will be grouped by as:
@@ -2171,13 +2165,7 @@
         checkArgument(deleteTopics.getRequest() instanceof DeleteTopicsRequest);
         DeleteTopicsRequest request = (DeleteTopicsRequest) deleteTopics.getRequest();
         Set<String> topicsToDelete = request.topics();
-<<<<<<< HEAD
-        Map<String, Errors> deleteTopicsResponse = adminManager.deleteTopics(topicsToDelete);
-
-        // create topic znode to trigger the coordinator DeleteTopicsEvent event
-        deleteTopicsResponse.forEach((topic, errors) -> {
-            if (errors == Errors.NONE) {
-=======
+
         if (topicsToDelete == null || topicsToDelete.isEmpty()) {
             resultFuture.complete(new DeleteTopicsResponse(Maps.newHashMap()));
             return;
@@ -2188,16 +2176,11 @@
             deleteTopicsResponse.put(topic, errors);
             if (errors == Errors.NONE) {
                 // create topic ZNode to trigger the coordinator DeleteTopicsEvent event
->>>>>>> 01698e52
                 ZooKeeperUtils.tryCreatePath(pulsarService.getZkClient(),
                         KopEventManager.getDeleteTopicsPath() + "/" + topic,
                         new byte[0]);
             }
-<<<<<<< HEAD
-        });
-
-        resultFuture.complete(new DeleteTopicsResponse(deleteTopicsResponse));
-=======
+
             if (topicToDeleteCount.decrementAndGet() == 0) {
                 resultFuture.complete(new DeleteTopicsResponse(deleteTopicsResponse));
             }
@@ -2228,7 +2211,7 @@
                                 __ -> completeOne.accept(topic, Errors.UNKNOWN_TOPIC_OR_PARTITION));
                     });
         });
->>>>>>> 01698e52
+
     }
 
     /**
@@ -2622,11 +2605,6 @@
             case ALTER_CONFIGS:
                 isAuthorizedFuture = authorizer.canManageTenantAsync(session.getPrincipal(), resource);
                 break;
-            case ANY:
-                if (resource.getResourceType() == ResourceType.TENANT) {
-                    isAuthorizedFuture = authorizer.canAccessTenantAsync(session.getPrincipal(), resource);
-                }
-                break;
             case CLUSTER_ACTION:
             case ALTER:
             case UNKNOWN:

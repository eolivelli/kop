/**
 * Licensed under the Apache License, Version 2.0 (the "License");
 * you may not use this file except in compliance with the License.
 * You may obtain a copy of the License at
 *
 *     http://www.apache.org/licenses/LICENSE-2.0
 *
 * Unless required by applicable law or agreed to in writing, software
 * distributed under the License is distributed on an "AS IS" BASIS,
 * WITHOUT WARRANTIES OR CONDITIONS OF ANY KIND, either express or implied.
 * See the License for the specific language governing permissions and
 * limitations under the License.
 */
package io.streamnative.pulsar.handlers.kop;

import static org.mockito.ArgumentMatchers.any;
import static org.mockito.Mockito.mock;
import static org.mockito.Mockito.when;
import static org.testng.Assert.assertEquals;
import static org.testng.Assert.assertFalse;
import static org.testng.Assert.assertNotNull;
import static org.testng.Assert.assertTrue;

import com.google.common.collect.Sets;
import io.streamnative.pulsar.handlers.kop.utils.ConfigurationUtils;
import java.io.File;
import java.io.FileInputStream;
import java.io.FileOutputStream;
import java.io.InputStream;
import java.io.OutputStreamWriter;
import java.io.PrintWriter;
import java.net.InetAddress;
import java.net.UnknownHostException;
import java.util.Arrays;
import java.util.Collections;
import java.util.Properties;
import java.util.concurrent.CompletableFuture;
import lombok.extern.slf4j.Slf4j;
import org.apache.bookkeeper.client.api.DigestType;
import org.apache.pulsar.broker.PulsarService;
import org.apache.pulsar.broker.ServiceConfiguration;
import org.apache.pulsar.broker.resources.NamespaceResources;
import org.apache.pulsar.broker.resources.PulsarResources;
import org.testng.annotations.Test;

/**
 * Pulsar service configuration object.
 */
@Slf4j
public class KafkaServiceConfigurationTest {
    @Test
    public void testKopNamespace() {
        String ts = "koptenant";
        String ns = "kopns";
        KafkaServiceConfiguration configuration = new KafkaServiceConfiguration();
        configuration.setKafkaTenant(ts);
        configuration.setKafkaNamespace(ns);
        assertEquals(ts, configuration.getKafkaTenant());
        assertEquals(ns, configuration.getKafkaNamespace());
    }

    @Test
    public void testMaxReadEntriesNum() {
        int readEntriesNum = 60;
        KafkaServiceConfiguration configuration = new KafkaServiceConfiguration();
        configuration.setMaxReadEntriesNum(readEntriesNum);
        assertEquals(60, configuration.getMaxReadEntriesNum());
    }

    @Test
    public void testKafkaListeners() {
        KafkaServiceConfiguration configuration = new KafkaServiceConfiguration();
        configuration.setListeners("PLAINTEXT://localhost:9092");
        assertEquals(configuration.getListeners(), "PLAINTEXT://localhost:9092");
        // kafkaListeners has higher priority than listeners
        configuration.setKafkaListeners("PLAINTEXT://localhost:9093");
        assertEquals(configuration.getListeners(), "PLAINTEXT://localhost:9093");
    }

    @Test
    public void testKafkaListenersWithoutHostname() throws UnknownHostException {
        KafkaServiceConfiguration configuration = new KafkaServiceConfiguration();
        configuration.setListeners("PLAINTEXT://:9092");
        assertEquals(configuration.getListeners(), "PLAINTEXT://:9092");
        String hostName = InetAddress.getLocalHost().getCanonicalHostName();
        String expectListeners = "PLAINTEXT://" + hostName + ":9092";
        assertEquals(configuration.getKafkaAdvertisedListeners(), expectListeners);
    }

    @Test
    public void testGroupIdZooKeeperPath() {
        String zkPathForKop = "/consumer_group_test";
        KafkaServiceConfiguration configuration = new KafkaServiceConfiguration();
        configuration.setGroupIdZooKeeperPath(zkPathForKop);
        assertEquals("/consumer_group_test", configuration.getGroupIdZooKeeperPath());
    }

    @Test
    public void testConfigurationUtilsStream() throws Exception {
        File testConfigFile = new File("tmp." + System.currentTimeMillis() + ".properties");
        if (testConfigFile.exists()) {
            testConfigFile.delete();
        }
        final String zkServer = "z1.example.com,z2.example.com,z3.example.com";
        PrintWriter printWriter = new PrintWriter(new OutputStreamWriter(new FileOutputStream(testConfigFile)));
        printWriter.println("zookeeperServers=" + zkServer);
        printWriter.println("configurationStoreServers=gz1.example.com,gz2.example.com,gz3.example.com/foo");
        printWriter.println("brokerDeleteInactiveTopicsEnabled=true");
        printWriter.println("statusFilePath=/tmp/status.html");
        printWriter.println("managedLedgerDefaultEnsembleSize=1");
        printWriter.println("backlogQuotaDefaultLimitGB=18");
        printWriter.println("clusterName=usc");
        printWriter.println("brokerClientAuthenticationPlugin=test.xyz.client.auth.plugin");
        printWriter.println("brokerClientAuthenticationParameters=role:my-role");
        printWriter.println("superUserRoles=appid1,appid2");
        printWriter.println("brokerServicePort=7777");
        printWriter.println("brokerServicePortTls=8777");
        printWriter.println("webServicePort=");
        printWriter.println("webServicePortTls=");
        printWriter.println("managedLedgerDefaultMarkDeleteRateLimit=5.0");
        printWriter.println("managedLedgerDigestType=CRC32C");
        printWriter.println("kopAllowedNamespaces=public/default,public/__kafka");
        printWriter.println("kafkaListenerName=external");

        printWriter.close();
        testConfigFile.deleteOnExit();

        InputStream stream = new FileInputStream(testConfigFile);
        final KafkaServiceConfiguration kafkaServiceConfig =
            ConfigurationUtils.create(stream, KafkaServiceConfiguration.class);

        assertNotNull(kafkaServiceConfig);
        assertEquals(kafkaServiceConfig.getZookeeperServers(), zkServer);
        assertEquals(kafkaServiceConfig.isBrokerDeleteInactiveTopicsEnabled(), true);
        assertEquals(kafkaServiceConfig.getBacklogQuotaDefaultLimitGB(), 18);
        assertEquals(kafkaServiceConfig.getClusterName(), "usc");
        assertEquals(kafkaServiceConfig.getBrokerClientAuthenticationParameters(), "role:my-role");
        assertEquals(kafkaServiceConfig.getBrokerServicePort().get(), new Integer(7777));
        assertEquals(kafkaServiceConfig.getBrokerServicePortTls().get(), new Integer(8777));
        assertFalse(kafkaServiceConfig.getWebServicePort().isPresent());
        assertFalse(kafkaServiceConfig.getWebServicePortTls().isPresent());
        assertEquals(kafkaServiceConfig.getManagedLedgerDigestType(), DigestType.CRC32C);
        assertEquals(
                kafkaServiceConfig.getKopAllowedNamespaces(), Sets.newHashSet("public/default", "public/__kafka"));
    }

    @Test
    public void testConfigurationChangedByServiceConfiguration() throws Exception {
        File testConfigFile = new File("tmp." + System.currentTimeMillis() + ".properties");
        if (testConfigFile.exists()) {
            testConfigFile.delete();
        }
        final String advertisedAddress1 = "advertisedAddress1";
        final String advertisedAddress2 = "advertisedAddress2";

        PrintWriter printWriter = new PrintWriter(new OutputStreamWriter(new FileOutputStream(testConfigFile)));
        printWriter.println("advertisedAddress=" + advertisedAddress1);
        printWriter.close();
        testConfigFile.deleteOnExit();

        InputStream stream = new FileInputStream(testConfigFile);
        final ServiceConfiguration serviceConfiguration =
                ConfigurationUtils.create(stream, ServiceConfiguration.class);

        serviceConfiguration.setAdvertisedAddress(advertisedAddress2);

        final KafkaServiceConfiguration kafkaServiceConfig = ConfigurationUtils
                .create(serviceConfiguration.getProperties(), KafkaServiceConfiguration.class);

        assertEquals(kafkaServiceConfig.getAdvertisedAddress(), advertisedAddress1);
        assertEquals(serviceConfiguration.getAdvertisedAddress(), advertisedAddress2);
    }

    @Test
    public void testGetKopOauth2Configs() {
        // Read kop-oauth2.properties
        final KafkaServiceConfiguration conf = new KafkaServiceConfiguration();
        conf.setKopOauth2ConfigFile("src/test/resources/kop-oauth2.properties");
        Properties oauth2Props = conf.getKopOauth2Properties();
        Properties expectedProps = new Properties();
        expectedProps.setProperty("unsecuredLoginStringClaim_sub", "admin");
        assertEquals(oauth2Props, expectedProps);

        // Read kop-oauth2-another.properties
        conf.setKopOauth2ConfigFile("src/test/resources/kop-oauth2-another.properties");
        oauth2Props = conf.getKopOauth2Properties();
        expectedProps = new Properties();
        expectedProps.setProperty("unsecuredLoginStringClaim_sub", "another-user");
        assertEquals(oauth2Props, expectedProps);

        conf.setKopOauth2ConfigFile("src/test/resources/not-existed.properties");
        final Properties emptyProps = conf.getKopOauth2Properties();
        assertTrue(emptyProps.isEmpty());
    }

<<<<<<< HEAD
    @Test(enabled = false)
    public void testAllowedNamespaces() {
        final KafkaServiceConfiguration conf = new KafkaServiceConfiguration();
        assertEquals(conf.getKopAllowedNamespaces(), Collections.singletonList("${tenant}/default"));
        conf.setKafkaTenant("my-tenant");
        assertEquals(conf.getKopAllowedNamespaces(), Collections.singletonList("my-tenant/default"));
=======
    @Test
    public void testAllowedNamespaces() throws Exception {
        final KafkaServiceConfiguration conf = new KafkaServiceConfiguration();
        assertEquals(conf.getKopAllowedNamespaces(), Collections.singletonList("${tenant}/default"));

        assertEquals(KafkaRequestHandler.expandAllowedNamespaces(conf.getKopAllowedNamespaces(),
                        "my-tenant", null).get(),
                Collections.singletonList("my-tenant/default"));
>>>>>>> f38c2f8d
        conf.setKafkaNamespace("my-ns");

        assertEquals(KafkaRequestHandler.expandAllowedNamespaces(conf.getKopAllowedNamespaces(),
                        "my-tenant", null).get(),
                Collections.singletonList("my-tenant/my-ns"));

        conf.setKopAllowedNamespaces(Collections.singleton("my-tenant-2/my-ns-2"));
        assertEquals(KafkaRequestHandler.expandAllowedNamespaces(conf.getKopAllowedNamespaces(),
                        "my-tenant", null).get(),
                Collections.singletonList("my-tenant-2/my-ns-2"));

        conf.setKopAllowedNamespaces(null);
        assertEquals(KafkaRequestHandler.expandAllowedNamespaces(conf.getKopAllowedNamespaces(),
                        "my-tenant", null).get(),
                Collections.singletonList("my-tenant/my-ns"));

        conf.setKopAllowedNamespaces(Sets.newHashSet("my-tenant/my-ns-0", "my-tenant/my-ns-1"));
        assertEquals(KafkaRequestHandler.expandAllowedNamespaces(conf.getKopAllowedNamespaces(),
                        "my-tenant", null).get(),
                Arrays.asList("my-tenant/my-ns-0", "my-tenant/my-ns-1"));

        conf.setKopAllowedNamespaces(Collections.singleton("${tenant}/*"));

        PulsarService pulsarService = mock(PulsarService.class);
        PulsarResources pulsarResources = mock(PulsarResources.class);
        NamespaceResources namespaceResources = mock(NamespaceResources.class);
        when(pulsarService.getPulsarResources()).thenReturn(pulsarResources);
        when(pulsarResources.getNamespaceResources()).thenReturn(namespaceResources);
        when(namespaceResources.getChildrenAsync(any(String.class)))
                .thenReturn(CompletableFuture.completedFuture(Arrays.asList("one", "two")));
        assertEquals(KafkaRequestHandler.expandAllowedNamespaces(conf.getKopAllowedNamespaces(),
                        "logged", pulsarService).get(),
                Arrays.asList("logged/one", "logged/two"));

    }
}<|MERGE_RESOLUTION|>--- conflicted
+++ resolved
@@ -193,14 +193,7 @@
         assertTrue(emptyProps.isEmpty());
     }
 
-<<<<<<< HEAD
-    @Test(enabled = false)
-    public void testAllowedNamespaces() {
-        final KafkaServiceConfiguration conf = new KafkaServiceConfiguration();
-        assertEquals(conf.getKopAllowedNamespaces(), Collections.singletonList("${tenant}/default"));
-        conf.setKafkaTenant("my-tenant");
-        assertEquals(conf.getKopAllowedNamespaces(), Collections.singletonList("my-tenant/default"));
-=======
+
     @Test
     public void testAllowedNamespaces() throws Exception {
         final KafkaServiceConfiguration conf = new KafkaServiceConfiguration();
@@ -209,7 +202,7 @@
         assertEquals(KafkaRequestHandler.expandAllowedNamespaces(conf.getKopAllowedNamespaces(),
                         "my-tenant", null).get(),
                 Collections.singletonList("my-tenant/default"));
->>>>>>> f38c2f8d
+
         conf.setKafkaNamespace("my-ns");
 
         assertEquals(KafkaRequestHandler.expandAllowedNamespaces(conf.getKopAllowedNamespaces(),

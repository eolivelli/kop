/**
 * Licensed under the Apache License, Version 2.0 (the "License");
 * you may not use this file except in compliance with the License.
 * You may obtain a copy of the License at
 *
 *     http://www.apache.org/licenses/LICENSE-2.0
 *
 * Unless required by applicable law or agreed to in writing, software
 * distributed under the License is distributed on an "AS IS" BASIS,
 * WITHOUT WARRANTIES OR CONDITIONS OF ANY KIND, either express or implied.
 * See the License for the specific language governing permissions and
 * limitations under the License.
 */
package io.streamnative.pulsar.handlers.kop.utils;

import static org.mockito.ArgumentMatchers.contains;
import static org.mockito.Mockito.any;
import static org.mockito.Mockito.doReturn;
import static org.mockito.Mockito.eq;
import static org.mockito.Mockito.mock;
import static org.mockito.Mockito.reset;
import static org.mockito.Mockito.times;
import static org.mockito.Mockito.verify;

import com.google.common.collect.Lists;
import com.google.common.collect.Sets;
import io.streamnative.pulsar.handlers.kop.KafkaServiceConfiguration;
import java.util.ArrayList;
import java.util.List;
import java.util.Set;
import org.apache.pulsar.client.admin.Clusters;
import org.apache.pulsar.client.admin.Namespaces;
import org.apache.pulsar.client.admin.PulsarAdmin;
import org.apache.pulsar.client.admin.Tenants;
import org.apache.pulsar.client.admin.Topics;
import org.apache.pulsar.common.partition.PartitionedTopicMetadata;
import org.apache.pulsar.common.policies.data.ClusterData;
import org.apache.pulsar.common.policies.data.RetentionPolicies;
import org.apache.pulsar.common.policies.data.TenantInfo;
import org.testng.annotations.Test;

/**
* Validate MetadataUtils.
*/
public class MetadataUtilsTest {

    @Test(timeOut = 30000)
    public void testCreateKafkaMetadataIfMissing() throws Exception {
        KopTopic.initialize("public/default");
        KafkaServiceConfiguration conf = new KafkaServiceConfiguration();
        ClusterData clusterData = ClusterData.builder().build();
        conf.setClusterName("test");
        conf.setKafkaMetadataTenant("public");
        conf.setKafkaMetadataNamespace("default");
        conf.setSuperUserRoles(Sets.newHashSet("admin"));
        conf.setOffsetsTopicNumPartitions(8);

<<<<<<< HEAD
        final KopTopic offsetsTopic = new KopTopic(MetadataUtils.constructOffsetsTopicBaseName(conf.getKafkaMetadataTenant(), conf));
        final KopTopic txnTopic = new KopTopic(MetadataUtils.constructTxnLogTopicBaseName(conf.getKafkaMetadataTenant(), conf));
=======
        final KopTopic offsetsTopic = new KopTopic(MetadataUtils
                .constructOffsetsTopicBaseName(conf.getKafkaMetadataTenant(), conf));
        final KopTopic txnTopic = new KopTopic(MetadataUtils
                .constructTxnLogTopicBaseName(conf.getKafkaMetadataTenant(), conf));
>>>>>>> d4f99603

        List<String> emptyList = Lists.newArrayList();

        List<String> existingClusters = Lists.newArrayList("test");
        Clusters mockClusters = mock(Clusters.class);
        doReturn(existingClusters).when(mockClusters).getClusters();

        Tenants mockTenants = mock(Tenants.class);
        doReturn(emptyList).when(mockTenants).getTenants();

        Namespaces mockNamespaces = mock(Namespaces.class);
        doReturn(emptyList).when(mockNamespaces).getNamespaces("public");

        PartitionedTopicMetadata offsetTopicMetadata = new PartitionedTopicMetadata();
        Topics mockTopics = mock(Topics.class);
        doReturn(offsetTopicMetadata).when(mockTopics).getPartitionedTopicMetadata(eq(offsetsTopic.getFullName()));
        doReturn(offsetTopicMetadata).when(mockTopics).getPartitionedTopicMetadata(eq(txnTopic.getFullName()));

        PulsarAdmin mockPulsarAdmin = mock(PulsarAdmin.class);

        doReturn(mockClusters).when(mockPulsarAdmin).clusters();
        doReturn(mockTenants).when(mockPulsarAdmin).tenants();
        doReturn(mockNamespaces).when(mockPulsarAdmin).namespaces();
        doReturn(mockTopics).when(mockPulsarAdmin).topics();

        TenantInfo partialTenant = TenantInfo.builder().build();
        doReturn(partialTenant).when(mockTenants).getTenantInfo(eq(conf.getKafkaMetadataTenant()));

        MetadataUtils.createOffsetMetadataIfMissing(conf.getKafkaMetadataTenant(), mockPulsarAdmin, clusterData, conf);

        // After call the createOffsetMetadataIfMissing, these methods should return expected data.
        doReturn(Lists.newArrayList(conf.getKafkaMetadataTenant())).when(mockTenants).getTenants();
        String namespace = conf.getKafkaMetadataTenant() + "/" + conf.getKafkaMetadataNamespace();
        doReturn(Lists.newArrayList(namespace)).when(mockNamespaces).getNamespaces(conf.getKafkaMetadataTenant());
        doReturn(Lists.newArrayList(conf.getClusterName())).when(mockNamespaces)
                .getNamespaceReplicationClusters(eq(namespace));

        MetadataUtils.createTxnMetadataIfMissing(conf.getKafkaMetadataTenant(), mockPulsarAdmin, clusterData, conf);

        verify(mockTenants, times(1)).createTenant(eq(conf.getKafkaMetadataTenant()), any(TenantInfo.class));
        verify(mockNamespaces, times(1)).createNamespace(eq(conf.getKafkaMetadataTenant() + "/"
            + conf.getKafkaMetadataNamespace()), any(Set.class));
        verify(mockNamespaces, times(1)).setNamespaceReplicationClusters(eq(conf.getKafkaMetadataTenant()
            + "/" + conf.getKafkaMetadataNamespace()), any(Set.class));
        verify(mockNamespaces, times(2)).setRetention(eq(conf.getKafkaMetadataTenant() + "/"
            + conf.getKafkaMetadataNamespace()), any(RetentionPolicies.class));
        verify(mockNamespaces, times(2)).setNamespaceMessageTTL(eq(conf.getKafkaMetadataTenant() + "/"
            + conf.getKafkaMetadataNamespace()), any(Integer.class));
        verify(mockTopics, times(1)).createPartitionedTopic(
                eq(offsetsTopic.getFullName()), eq(conf.getOffsetsTopicNumPartitions()));
        verify(mockTopics, times(1)).createPartitionedTopic(
                eq(txnTopic.getFullName()), eq(conf.getTxnLogTopicNumPartitions()));

        // Test that cluster is added to existing Tenant if missing
        // Test that the cluster is added to the namespace replication cluster list if it is missing
        // Test that missing offset topic partitions are created

        reset(mockTenants);
        reset(mockNamespaces);
        reset(mockTopics);

        doReturn(Lists.newArrayList("public")).when(mockTenants).getTenants();

        partialTenant = TenantInfo.builder()
                .adminRoles(conf.getSuperUserRoles())
                .allowedClusters(Sets.newHashSet("other-cluster"))
                .build();
        doReturn(partialTenant).when(mockTenants).getTenantInfo(eq(conf.getKafkaMetadataTenant()));

        doReturn(Lists.newArrayList("test")).when(mockNamespaces).getNamespaces("public");
        doReturn(emptyList).when(mockNamespaces).getNamespaceReplicationClusters(eq(conf.getKafkaMetadataTenant()));

        List<String> incompletePartitionList = new ArrayList<String>(conf.getOffsetsTopicNumPartitions());
        for (int i = 0; i < conf.getOffsetsTopicNumPartitions() - 2; i++) {
            incompletePartitionList.add(offsetsTopic.getPartitionName(i));
        }
        for (int i = 0; i < conf.getTxnLogTopicNumPartitions() - 2; i++) {
            incompletePartitionList.add(txnTopic.getPartitionName(i));
        }

        doReturn(new PartitionedTopicMetadata(8)).when(mockTopics)
                .getPartitionedTopicMetadata(eq(offsetsTopic.getFullName()));
        doReturn(new PartitionedTopicMetadata(8)).when(mockTopics)
                .getPartitionedTopicMetadata(eq(txnTopic.getFullName()));
        doReturn(incompletePartitionList).when(mockTopics).getList(eq(conf.getKafkaMetadataTenant()
            + "/" + conf.getKafkaMetadataNamespace()));

        MetadataUtils.createOffsetMetadataIfMissing(conf.getKafkaMetadataTenant(), mockPulsarAdmin, clusterData, conf);
        MetadataUtils.createTxnMetadataIfMissing(conf.getKafkaMetadataTenant(), mockPulsarAdmin, clusterData, conf);

        verify(mockTenants, times(1)).updateTenant(eq(conf.getKafkaMetadataTenant()), any(TenantInfo.class));
        verify(mockNamespaces, times(2)).setNamespaceReplicationClusters(eq(conf.getKafkaMetadataTenant()
            + "/" + conf.getKafkaMetadataNamespace()), any(Set.class));
        verify(mockTopics, times(1)).createMissedPartitions(contains(offsetsTopic.getOriginalName()));
        verify(mockTopics, times(1)).createMissedPartitions(contains(txnTopic.getOriginalName()));
    }
}<|MERGE_RESOLUTION|>--- conflicted
+++ resolved
@@ -55,15 +55,10 @@
         conf.setSuperUserRoles(Sets.newHashSet("admin"));
         conf.setOffsetsTopicNumPartitions(8);
 
-<<<<<<< HEAD
-        final KopTopic offsetsTopic = new KopTopic(MetadataUtils.constructOffsetsTopicBaseName(conf.getKafkaMetadataTenant(), conf));
-        final KopTopic txnTopic = new KopTopic(MetadataUtils.constructTxnLogTopicBaseName(conf.getKafkaMetadataTenant(), conf));
-=======
         final KopTopic offsetsTopic = new KopTopic(MetadataUtils
                 .constructOffsetsTopicBaseName(conf.getKafkaMetadataTenant(), conf));
         final KopTopic txnTopic = new KopTopic(MetadataUtils
                 .constructTxnLogTopicBaseName(conf.getKafkaMetadataTenant(), conf));
->>>>>>> d4f99603
 
         List<String> emptyList = Lists.newArrayList();
 

<?xml version="1.0" encoding="UTF-8"?>
<!--

    Licensed under the Apache License, Version 2.0 (the "License");
    you may not use this file except in compliance with the License.
    You may obtain a copy of the License at

        http://www.apache.org/licenses/LICENSE-2.0

    Unless required by applicable law or agreed to in writing, software
    distributed under the License is distributed on an "AS IS" BASIS,
    WITHOUT WARRANTIES OR CONDITIONS OF ANY KIND, either express or implied.
    See the License for the specific language governing permissions and
    limitations under the License.

-->
<project xmlns="http://maven.apache.org/POM/4.0.0"
         xmlns:xsi="http://www.w3.org/2001/XMLSchema-instance"
         xsi:schemaLocation="http://maven.apache.org/POM/4.0.0 http://maven.apache.org/xsd/maven-4.0.0.xsd">

  <parent>
    <groupId>org.apache</groupId>
    <artifactId>apache</artifactId>
    <version>18</version>
  </parent>
  <modelVersion>4.0.0</modelVersion>

  <packaging>pom</packaging>

  <groupId>io.streamnative.pulsar.handlers</groupId>
  <artifactId>pulsar-protocol-handler-kafka-parent</artifactId>
  <version>2.9.0-SNAPSHOT</version>
  <name>StreamNative :: Pulsar Protocol Handler :: KoP Parent</name>
  <description>Parent for Kafka on Pulsar implemented using Pulsar Protocol Handler.</description>

  <properties>
    <javac.target>1.8</javac.target>
    <redirectTestOutputToFile>true</redirectTestOutputToFile>

    <!-- dependencies -->
    <commons-lang3.version>3.11</commons-lang3.version>
    <jackson.version>2.12.1</jackson.version>
    <jcommander.version>1.48</jcommander.version>
    <kafka.version>2.0.0</kafka.version>
    <log4j2.version>2.13.3</log4j2.version>
    <lombok.version>1.18.4</lombok.version>
    <mockito.version>2.22.0</mockito.version>
<<<<<<< HEAD
    <pulsar.group.id>org.apache.pulsar</pulsar.group.id>
    <pulsar.version>2.8.0.1.1.5-SNAPSHOT</pulsar.version>
=======
    <pulsar.group.id>io.streamnative</pulsar.group.id>
    <pulsar.version>2.8.1.0</pulsar.version>
>>>>>>> 01698e52
    <slf4j.version>1.7.25</slf4j.version>
    <spotbugs-annotations.version>3.1.8</spotbugs-annotations.version>
    <testcontainers.version>1.15.1</testcontainers.version>
    <testng.version>6.14.3</testng.version>
    <avro.version>1.10.2</avro.version>
    <awaitility.version>4.0.3</awaitility.version>
    <!-- plugin dependencies -->
    <dockerfile-maven.version>1.4.9</dockerfile-maven.version>
    <license-maven-plugin.version>3.0.rc1</license-maven-plugin.version>
    <maven-checkstyle-plugin.version>3.1.1</maven-checkstyle-plugin.version>
    <maven-compiler-plugin.version>3.8.1</maven-compiler-plugin.version>
    <mavem-shade-plugin.version>3.2.4</mavem-shade-plugin.version>
    <maven-surefire-plugin.version>3.0.0-M3</maven-surefire-plugin.version>
    <os-maven-plugin.version>1.4.1.Final</os-maven-plugin.version>
    <puppycrawl.checkstyle.version>8.37</puppycrawl.checkstyle.version>
    <spotbugs-maven-plugin.version>4.2.2</spotbugs-maven-plugin.version>
    <nexus-staging-maven-plugin.version>1.6.8</nexus-staging-maven-plugin.version>
    <avro.version>1.10.2</avro.version>
  </properties>

  <licenses>
    <license>
      <name>Apache License, Version 2.0</name>
      <url>http://www.apache.org/licenses/LICENSE-2.0.txt</url>
      <distribution>repo</distribution>
    </license>
  </licenses>

  <modules>
    <module>kafka-0-10</module>
    <module>kafka-1-0</module>
    <module>kafka-2-8</module>
<<<<<<< HEAD
=======
    <module>kafka-3-0</module>
>>>>>>> 01698e52
    <module>kafka-client-api</module>
    <module>kafka-client-factory</module>
    <module>kafka-impl</module>
    <module>proxy</module>
    <module>oauth-client</module>
    <module>tests</module>
  </modules>

  <!-- dependency definitions -->
  <dependencyManagement>
    <dependencies>
      <!-- provided dependencies -->
      <dependency>
        <groupId>com.github.spotbugs</groupId>
        <artifactId>spotbugs-annotations</artifactId>
        <version>${spotbugs-annotations.version}</version>
      </dependency>
    </dependencies>
  </dependencyManagement>

  <dependencies>
    <!-- provided dependencies (available at compilation and test classpths and *NOT* packaged) -->
    <dependency>
      <groupId>com.github.spotbugs</groupId>
      <artifactId>spotbugs-annotations</artifactId>
      <scope>provided</scope>
    </dependency>

    <dependency>
      <groupId>${pulsar.group.id}</groupId>
      <artifactId>pulsar-broker</artifactId>
      <version>${pulsar.version}</version>
      <scope>provided</scope>
    </dependency>

    <dependency>
      <groupId>${pulsar.group.id}</groupId>
      <artifactId>pulsar-broker-common</artifactId>
      <version>${pulsar.version}</version>
      <scope>provided</scope>
    </dependency>

    <dependency>
      <groupId>${pulsar.group.id}</groupId>
      <artifactId>pulsar-proxy</artifactId>
      <version>${pulsar.version}</version>
      <scope>provided</scope>
    </dependency>

    <dependency>
      <groupId>${pulsar.group.id}</groupId>
      <artifactId>pulsar-client-original</artifactId>
      <version>${pulsar.version}</version>
      <scope>provided</scope>
    </dependency>

    <dependency>
      <groupId>${pulsar.group.id}</groupId>
      <artifactId>pulsar-client-admin-original</artifactId>
      <version>${pulsar.version}</version>
      <scope>provided</scope>
    </dependency>


    <dependency>
      <groupId>${pulsar.group.id}</groupId>
      <artifactId>testmocks</artifactId>
      <version>${pulsar.version}</version>
      <scope>provided</scope>
    </dependency>

    <dependency>
      <groupId>org.slf4j</groupId>
      <artifactId>slf4j-api</artifactId>
      <version>${slf4j.version}</version>
    </dependency>

    <dependency>
      <groupId>org.projectlombok</groupId>
      <artifactId>lombok</artifactId>
      <version>${lombok.version}</version>
      <scope>provided</scope>
    </dependency>

    <dependency>
      <groupId>org.apache.logging.log4j</groupId>
      <artifactId>log4j-core</artifactId>
      <version>${log4j2.version}</version>
    </dependency>

    <dependency>
      <groupId>com.fasterxml.jackson.core</groupId>
      <artifactId>jackson-databind</artifactId>
      <version>${jackson.version}</version>
    </dependency>

    <dependency>
      <groupId>com.fasterxml.jackson.dataformat</groupId>
      <artifactId>jackson-dataformat-yaml</artifactId>
      <version>${jackson.version}</version>
    </dependency>

    <dependency>
      <groupId>org.apache.kafka</groupId>
      <artifactId>kafka-clients</artifactId>
      <version>${kafka.version}</version>
    </dependency>

    <dependency>
      <groupId>com.beust</groupId>
      <artifactId>jcommander</artifactId>
      <version>${jcommander.version}</version>
    </dependency>

    <dependency>
      <groupId>org.apache.commons</groupId>
      <artifactId>commons-lang3</artifactId>
      <version>${commons-lang3.version}</version>
    </dependency>

    <dependency>
      <groupId>org.apache.logging.log4j</groupId>
      <artifactId>log4j-slf4j-impl</artifactId>
      <version>${log4j2.version}</version>
      <scope>test</scope>
    </dependency>

    <dependency>
      <groupId>org.testng</groupId>
      <artifactId>testng</artifactId>
      <version>${testng.version}</version>
      <scope>test</scope>
    </dependency>

    <dependency>
      <groupId>org.mockito</groupId>
      <artifactId>mockito-core</artifactId>
      <version>${mockito.version}</version>
      <scope>test</scope>
    </dependency>

    <dependency>
      <groupId>${pulsar.group.id}</groupId>
      <artifactId>pulsar-broker</artifactId>
      <version>${pulsar.version}</version>
      <type>test-jar</type>
      <scope>test</scope>
    </dependency>

    <dependency>
      <groupId>${pulsar.group.id}</groupId>
      <artifactId>managed-ledger</artifactId>
      <version>${pulsar.version}</version>
      <type>test-jar</type>
      <scope>test</scope>
    </dependency>

    <dependency>
      <groupId>org.apache.avro</groupId>
      <artifactId>avro</artifactId>
      <version>${avro.version}</version>
      <scope>provided</scope>
    </dependency>

    <dependency>
      <groupId>org.awaitility</groupId>
      <artifactId>awaitility</artifactId>
      <version>${awaitility.version}</version>
      <scope>test</scope>
    </dependency>
  </dependencies>

  <build>
    <pluginManagement>
      <plugins>
        <plugin>
          <groupId>org.apache.maven.plugins</groupId>
          <artifactId>maven-checkstyle-plugin</artifactId>
          <version>${maven-checkstyle-plugin.version}</version>
          <dependencies>
            <dependency>
              <groupId>com.puppycrawl.tools</groupId>
              <artifactId>checkstyle</artifactId>
              <version>${puppycrawl.checkstyle.version}</version>
            </dependency>
          </dependencies>
          <configuration>
            <configLocation>resources/checkstyle.xml</configLocation>
            <suppressionsLocation>resources/suppressions.xml</suppressionsLocation>
            <encoding>UTF-8</encoding>
            <consoleOutput>true</consoleOutput>
            <failOnViolation>true</failOnViolation>
            <includeResources>false</includeResources>
            <includeTestSourceDirectory>true</includeTestSourceDirectory>
          </configuration>
          <executions>
            <execution>
              <id>checkstyle</id>
              <phase>validate</phase>
              <goals>
                <goal>check</goal>
              </goals>
            </execution>
          </executions>
        </plugin>
      </plugins>
    </pluginManagement>
    <plugins>
      <plugin>
        <groupId>com.github.spotbugs</groupId>
        <artifactId>spotbugs-maven-plugin</artifactId>
        <version>${spotbugs-maven-plugin.version}</version>
        <configuration>
          <excludeFilterFile>resources/findbugsExclude.xml</excludeFilterFile>
        </configuration>
      </plugin>

      <plugin>
        <artifactId>maven-compiler-plugin</artifactId>
        <version>${maven-compiler-plugin.version}</version>
        <configuration>
          <source>${javac.target}</source>
          <target>${javac.target}</target>
          <compilerArgs>
            <!--
            <compilerArg>-Werror</compilerArg>
            -->
            <compilerArg>-Xlint:deprecation</compilerArg>
            <compilerArg>-Xlint:unchecked</compilerArg>
            <!-- https://issues.apache.org/jira/browse/MCOMPILER-205 -->
            <compilerArg>-Xpkginfo:always</compilerArg>
          </compilerArgs>
        </configuration>
      </plugin>

      <plugin>
        <artifactId>maven-surefire-plugin</artifactId>
        <version>${maven-surefire-plugin.version}</version>
        <configuration>
          <argLine> -Xmx2G
            -Dpulsar.allocator.pooled=false
            -Dpulsar.allocator.leak_detection=Advanced
            -Dlog4j.configurationFile="log4j2.xml"
          </argLine>
          <reuseForks>false</reuseForks>
          <forkCount>1</forkCount>
          <redirectTestOutputToFile>${redirectTestOutputToFile}</redirectTestOutputToFile>
          <trimStackTrace>false</trimStackTrace>
        </configuration>
      </plugin>

      <plugin>
        <groupId>com.mycila</groupId>
        <artifactId>license-maven-plugin</artifactId>
        <version>${license-maven-plugin.version}</version>
        <configuration>
          <header>resources/license.template</header>

          <excludes>
            <exclude>LICENSE</exclude>
            <exclude>NOTICE</exclude>
            <exclude>Jenkinsfile</exclude>
            <exclude>resources/license.template</exclude>
            <exclude>**/build/**</exclude>
            <exclude>**/ahc.properties</exclude>
            <exclude>**/.idea/**</exclude>
            <exclude>**/.github/**</exclude>
          </excludes>
          <mapping>
            <proto>JAVADOC_STYLE</proto>
            <go>DOUBLESLASH_STYLE</go>
            <conf>SCRIPT_STYLE</conf>
            <ini>SCRIPT_STYLE</ini>
            <yaml>SCRIPT_STYLE</yaml>
            <tf>SCRIPT_STYLE</tf>
            <cfg>SCRIPT_STYLE</cfg>
            <Makefile>SCRIPT_STYLE</Makefile>
            <service>SCRIPT_STYLE</service>
            <cc>JAVADOC_STYLE</cc>
            <md>XML_STYLE</md>
            <txt>SCRIPT_STYLE</txt>
            <scss>JAVADOC_STYLE</scss>
            <Doxyfile>SCRIPT_STYLE</Doxyfile>
            <tfvars>SCRIPT_STYLE</tfvars>
            <kop>SCRIPT_STYLE</kop>
          </mapping>
        </configuration>
      </plugin>

      <plugin>
        <groupId>org.codehaus.mojo</groupId>
        <artifactId>templating-maven-plugin</artifactId>
        <version>1.0.0</version>
        <executions>
          <execution>
            <id>filtering-java-templates</id>
            <goals>
              <goal>filter-sources</goal>
            </goals>
          </execution>
        </executions>
      </plugin>

      <plugin>
        <groupId>pl.project13.maven</groupId>
        <artifactId>git-commit-id-plugin</artifactId>
        <version>4.0.0</version>
        <executions>
          <execution>
            <id>get-the-git-infos</id>
            <goals>
              <goal>revision</goal>
            </goals>
            <phase>initialize</phase>
          </execution>
        </executions>
        <configuration>
          <generateGitPropertiesFile>true</generateGitPropertiesFile>
          <generateGitPropertiesFilename>${project.build.outputDirectory}/git.properties</generateGitPropertiesFilename>
          <includeOnlyProperties>
            <includeOnlyProperty>^git.build.(host|time|version)$</includeOnlyProperty>
            <includeOnlyProperty>^git.commit.id.(abbrev|full)$</includeOnlyProperty>
            <includeOnlyProperty>^git.dirty$</includeOnlyProperty>
            <includeOnlyProperty>^git.build.user.(email|name)$</includeOnlyProperty>
          </includeOnlyProperties>
          <commitIdGenerationMode>full</commitIdGenerationMode>
        </configuration>
      </plugin>

    </plugins>
  </build>

  <repositories>
    <!-- <repository>
      <id>sonatype-streamnative-maven</id>
      <name>sonatype</name>
      <url>https://oss.sonatype.org/content/repositories/iostreamnative-1129</url>
    </repository> -->

    <repository>
      <id>central</id>
      <layout>default</layout>
      <url>https://repo1.maven.org/maven2</url>
    </repository>
  </repositories>

  <distributionManagement>
    <snapshotRepository>
        <id>ossrh</id>
        <url>https://oss.sonatype.org/content/repositories/snapshots</url>
    </snapshotRepository>
    <repository>
        <id>ossrh</id>
        <url>https://oss.sonatype.org/service/local/staging/deploy/maven2/</url>
    </repository>
  </distributionManagement>

  <profiles>
    <profile>
      <id>release</id>
      <build>
        <plugins>
          <plugin>
            <artifactId>maven-source-plugin</artifactId>
            <executions>
              <execution>
                <id>attach-sources</id>
                <goals>
                  <goal>jar</goal>
                </goals>
              </execution>
            </executions>
          </plugin>
          <plugin>
            <artifactId>maven-javadoc-plugin</artifactId>
            <executions>
              <execution>
                <id>attach-javadocs</id>
                <goals>
                  <goal>jar</goal>
                </goals>
              </execution>
            </executions>
            <configuration>
              <additionalJOption>-Xdoclint:none</additionalJOption>
            </configuration>
          </plugin>
          <plugin>
            <artifactId>maven-gpg-plugin</artifactId>
            <executions>
              <execution>
                <id>sign-artifacts</id>
                <phase>verify</phase>
                <goals>
                  <goal>sign</goal>
                </goals>
              </execution>
            </executions>
            <configuration>
              <!-- Prevent `gpg` from using pinentry programs -->
              <gpgArguments>
                <arg>--pinentry-mode</arg>
                <arg>loopback</arg>
              </gpgArguments>
            </configuration>
          </plugin>
          <plugin>
            <groupId>org.sonatype.plugins</groupId>
            <artifactId>nexus-staging-maven-plugin</artifactId>
            <version>${nexus-staging-maven-plugin.version}</version>
            <extensions>true</extensions>
            <configuration>
              <serverId>ossrh</serverId>
              <nexusUrl>https://oss.sonatype.org/</nexusUrl>
              <autoReleaseAfterClose>true</autoReleaseAfterClose>
            </configuration>
          </plugin>
        </plugins>
      </build>
    </profile>
  </profiles>

</project><|MERGE_RESOLUTION|>--- conflicted
+++ resolved
@@ -45,13 +45,8 @@
     <log4j2.version>2.13.3</log4j2.version>
     <lombok.version>1.18.4</lombok.version>
     <mockito.version>2.22.0</mockito.version>
-<<<<<<< HEAD
     <pulsar.group.id>org.apache.pulsar</pulsar.group.id>
     <pulsar.version>2.8.0.1.1.5-SNAPSHOT</pulsar.version>
-=======
-    <pulsar.group.id>io.streamnative</pulsar.group.id>
-    <pulsar.version>2.8.1.0</pulsar.version>
->>>>>>> 01698e52
     <slf4j.version>1.7.25</slf4j.version>
     <spotbugs-annotations.version>3.1.8</spotbugs-annotations.version>
     <testcontainers.version>1.15.1</testcontainers.version>
@@ -84,10 +79,7 @@
     <module>kafka-0-10</module>
     <module>kafka-1-0</module>
     <module>kafka-2-8</module>
-<<<<<<< HEAD
-=======
     <module>kafka-3-0</module>
->>>>>>> 01698e52
     <module>kafka-client-api</module>
     <module>kafka-client-factory</module>
     <module>kafka-impl</module>

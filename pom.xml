--- conflicted
+++ resolved
@@ -38,14 +38,9 @@
     <redirectTestOutputToFile>true</redirectTestOutputToFile>
 
     <!-- dependencies -->
-<<<<<<< HEAD
-    <jackson.version>2.12.6</jackson.version>
-    <kafka.version>2.1.1</kafka.version>
-=======
     <jackson.version>2.13.2</jackson.version>
     <jackson-databind.version>2.13.2.1</jackson-databind.version>
-    <kafka.version>2.0.0</kafka.version>
->>>>>>> d004cded
+    <kafka.version>2.1.1</kafka.version>
     <lombok.version>1.18.4</lombok.version>
     <mockito.version>2.22.0</mockito.version>
     <pulsar.group.id>io.streamnative</pulsar.group.id>

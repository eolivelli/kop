--- conflicted
+++ resolved
@@ -76,15 +76,6 @@
         super.internalSetup();
 
         ProtocolHandler handler = pulsar.getProtocolHandlers().protocol("kafka");
-<<<<<<< HEAD
-        GroupCoordinator groupCoordinator = ((KafkaProtocolHandler) handler).getGroupCoordinator(conf.getKafkaMetadataTenant());
-        TransactionCoordinator transactionCoordinator = ((KafkaProtocolHandler) handler).getTransactionCoordinator(conf.getKafkaMetadataTenant());
-
-        adminManager = new AdminManager(pulsar.getAdminClient(), conf);
-        kafkaRequestHandler = new KafkaRequestHandler(
-                pulsar,
-                (KafkaServiceConfiguration) conf,
-=======
         GroupCoordinator groupCoordinator = ((KafkaProtocolHandler) handler)
                 .getGroupCoordinator(conf.getKafkaMetadataTenant());
         TransactionCoordinator transactionCoordinator = ((KafkaProtocolHandler) handler)
@@ -94,7 +85,6 @@
         kafkaRequestHandler = new KafkaRequestHandler(
             pulsar,
             (KafkaServiceConfiguration) conf,
->>>>>>> d4f99603
                 new TenantContextManager() {
                     @Override
                     public GroupCoordinator getGroupCoordinator(String tenant) {
@@ -106,19 +96,11 @@
                         return transactionCoordinator;
                     }
                 },
-<<<<<<< HEAD
-                adminManager,
-                pulsar.getLocalMetadataStore().getMetadataCache(LocalBrokerData.class),
-                false,
-                getPlainEndPoint(),
-                NullStatsLogger.INSTANCE);
-=======
             adminManager,
             pulsar.getLocalMetadataStore().getMetadataCache(LocalBrokerData.class),
             false,
             getPlainEndPoint(),
             NullStatsLogger.INSTANCE);
->>>>>>> d4f99603
 
         ChannelHandlerContext mockCtx = mock(ChannelHandlerContext.class);
         Channel mockChannel = mock(Channel.class);

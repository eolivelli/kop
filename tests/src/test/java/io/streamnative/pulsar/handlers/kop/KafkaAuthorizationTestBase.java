--- conflicted
+++ resolved
@@ -191,13 +191,9 @@
         }
     }
 
-<<<<<<< HEAD
-    @Test
-    void testAuthorizationSuccess() throws PulsarAdminException {
-=======
+
     @Test(timeOut = 20000)
     public void testAuthorizationSuccess() throws PulsarAdminException {
->>>>>>> f38c2f8d
         String topic = "testAuthorizationSuccessTopic";
         String fullNewTopicName = "persistent://" + TENANT + "/" + NAMESPACE + "/" + topic;
         KProducer kProducer = new KProducer(topic, false, "localhost", getClientPort(),
